use crate::combinatorics;
use crate::fp_vector::{FpVector, FpVectorT};


use std::fmt;

/// A matrix! In particular, a matrix with values in F_p. The way we store matrices means it is
/// easier to perform row operations than column operations, and the way we use matrices means we
/// want our matrices to act on the right. Hence we think of vectors as row vectors.
///
/// Matrices can be *sliced*, i.e. restricted to a sub-matrix, and a sliced matrix behaves as if
/// the other rows and columns are not present for many purposes. For example, this affects the
/// values of `M[i]`, the `get_rows` and `get_columns` functions, as well as more "useful"
/// functions like `row_reduce` and `compute_kernel`. However, the row slicing is not taken into
/// account when dereferencing into `&[FpVector]` (even though the FpVectors still remember the
/// column slicing). This may or may not be a bug.
///
/// In general, before one uses a matrix, they must run
/// `fp_vector::initialize_limb_bit_index_table(p)`. This only has to be done once and will be
/// omitted from all examples.
#[derive(PartialEq, Eq)]
pub struct Matrix {
    p : u32,
    rows : usize,
    columns : usize,
    slice_row_start : usize,
    slice_row_end : usize,
    slice_col_start : usize,
    slice_col_end : usize,
    vectors : Vec<FpVector>,
//    row_permutation : Vec<usize>
}

impl Matrix {
    /// Produces a new matrix over F_p with the specified number of rows and columns, intiialized
    /// to the 0 matrix.
    pub fn new(p : u32, rows : usize, columns : usize) -> Matrix {
        let mut vectors : Vec<FpVector> = Vec::with_capacity(rows);
        for _ in 0..rows {
            vectors.push(FpVector::new(p, columns, 0));
        }
//        let mut row_permutation : Vec<usize> = Vec::with_capacity(columns);
//        for i in 0..rows {
//            row_permutation.push(i);
//        }
        Matrix { 
            p, rows, columns, 
            slice_row_start : 0, slice_row_end : rows,
            slice_col_start : 0, slice_col_end : columns,
            vectors, 
//            row_permutation
        }
    }

    /// Produces a Matrix from an `&[Vec<u32>]` object
    /// # Example
    /// ```
    /// let p = 7;
    /// # use rust_ext::matrix::Matrix;
    /// # rust_ext::fp_vector::initialize_limb_bit_index_table(p);
    /// let input  = [vec![1, 3, 6],
    ///               vec![0, 3, 4]];
    ///
    /// let mut m = Matrix::from_vec(p, &input);
    pub fn from_vec(p : u32, input : &[Vec<u32>]) -> Matrix {
        let rows = input.len();
        let cols = input[0].len();
        let mut m = Matrix::new(p, rows, cols);
        for (i,x) in input.iter().enumerate(){
            m[i].pack(x);
        }
        m
    }

    pub fn get_prime(&self) -> u32 {
        self.p
    }

    /// Gets the number of rows in the matrix.
    pub fn get_rows(&self) -> usize {
        self.slice_row_end - self.slice_row_start
    }

    /// Gets the number of columns in the matrix.
    pub fn get_columns(&self) -> usize {
        self.slice_col_end - self.slice_col_start
    }

    /// Sets the slice on the matrix. Restricts to the submatrix consisting of the rows from
    /// `row_start` up to but not including `row_end`, and the columns from `col_start` up to but
    /// not including `col_end`.
    ///
    /// Slicing modifies the matrix in place.
    ///
    /// # Example
    /// ```
    /// let p = 3;
    /// # use rust_ext::matrix::Matrix;
    /// # use rust_ext::fp_vector::FpVectorT;
    /// # rust_ext::fp_vector::initialize_limb_bit_index_table(p);
    /// # rust_ext::combinatorics::initialize_prime(p);
    /// let input  = [vec![1, 2, 1, 1, 0],
    ///               vec![1, 0, 2, 1, 0],
    ///               vec![0, 1, 0, 2, 0]];
    ///
    /// let mut m = Matrix::from_vec(p, &input);
    /// m.set_slice(1, 4, 1, 3);
    ///
    /// assert_eq!(m.get_rows(), 3);
    /// assert_eq!(m.get_columns(), 2);
    /// assert_eq!(m[0].get_entry(0), 0);
    /// ```
    pub fn set_slice(&mut self, row_start : usize, row_end : usize, col_start : usize, col_end : usize) {
        for v in self.vectors.iter_mut() {
            v.set_slice(col_start, col_end);
        }
        self.slice_row_start = row_start;
        self.slice_row_end = row_end;
        self.slice_col_start = col_start;
        self.slice_col_end = col_end;
    }

    /// Un-slice the matrix.
    pub fn clear_slice(&mut self) {
        for v in self.vectors.iter_mut() {
            v.clear_slice();
        }        
        self.slice_row_start = 0;
        self.slice_row_end = self.rows;
        self.slice_col_start = 0;
        self.slice_col_end = self.columns;
    }
}

impl std::ops::Deref for Matrix {
    type Target = [FpVector];

    fn deref(&self) -> &[FpVector] {
        &*self.vectors
    }
}

impl std::ops::DerefMut for Matrix {
    fn deref_mut(&mut self) -> &mut [FpVector] {
        &mut *self.vectors
    }
}

impl Matrix {
    fn iter(&self) -> std::slice::Iter<FpVector> {
        (*self.vectors)[self.slice_row_start .. self.slice_row_end].iter()
    }

    fn iter_mut(&mut self) -> std::slice::IterMut<FpVector> {
        (*self.vectors)[self.slice_row_start .. self.slice_row_end].iter_mut()
    }
}


impl fmt::Display for Matrix {
    fn fmt(&self, f: &mut fmt::Formatter) -> Result<(), fmt::Error> {
        let mut it = self.iter();
        if let Some(x) = it.next(){
            write!(f,"[\n    {}", x)?;
        } else {
            write!(f, "[]")?;
            return Ok(());
        }
        for x in it {
            write!(f, ",\n    {}", x)?;
        }
        write!(f,"\n]")?;
        Ok(())
    }
}

impl fmt::Debug for Matrix {
    fn fmt(&self, f: &mut fmt::Formatter) -> Result<(), fmt::Error> {
        let mut it = self.iter();
        if let Some(x) = it.next(){
            write!(f,"[\n    {}", x)?;
        } else {
            write!(f, "[]")?;
            return Ok(());
        }
        for x in it {
            write!(f, ",\n    {}", x)?;
        }
        write!(f,"\n]")?;
        Ok(())
    }
}

impl std::ops::Index<usize> for Matrix {
    type Output = FpVector;
    fn index(&self, i : usize) -> &Self::Output {
        &self.vectors[self.slice_row_start + i]
    }
}

impl std::ops::IndexMut<usize> for Matrix {
    fn index_mut(&mut self, i : usize) -> &mut Self::Output {
        &mut self.vectors[self.slice_row_start + i]
    }
}

// void Matrix_serialize(char **buffer, Matrix *M){
//     size_t size = Matrix_getSize(M->p, M->rows, M->columns);
//     memcpy(*buffer, M, sizeof(Matrix));
//     *buffer += sizeof(Matrix);
//     *buffer += M->rows * sizeof(Vector*);
//     for(uint row = 0; row < M->rows; row++){
//         Vector_serialize(buffer, M->vectors[row]);
//     }
// }

// Matrix *Matrix_deserialize(char **buffer){
//     Matrix *M = (Matrix*)*buffer;
//     char *start_ptr = *buffer;
//     *buffer += sizeof(Matrix);
//     Vector **vector_ptr = (Vector**)*buffer;
//     M->vectors = vector_ptr;
//     uint rows = M->rows;    
//     *buffer += rows * sizeof(Vector*);
//     for(uint row = 0; row < rows; row++){
//         *vector_ptr = Vector_deserialize(M->p, buffer);
//         vector_ptr ++;
//     }
//     assert(start_ptr + Matrix_getSize(M->p, M->rows, M->columns) == *buffer);
//     return M;
// }


// Matrix *Matrix_slice(Matrix *M, char *memory, uint row_min, uint row_max, uint column_min, uint column_max){
//     assert(row_min <= row_max && row_max <= M->rows);
//     assert(column_min <= column_max && column_max <= M->columns);
//     Matrix *result = (Matrix*)memory;
//     uint num_rows = row_max - row_min;
//     uint num_cols = column_max - column_min;
//     result->p = M->p;
//     result->rows = num_rows;
//     result->columns = num_cols;
//     result->vectors = (Vector**)(result + 1);
//     Vector **matrix_ptr = (Vector**)result->vectors; 
//     char *vector_ptr = (char*)(matrix_ptr + num_rows);
//     Vector *initialized_vector_ptr;
//     for(uint i = 0; i < num_rows; i++){
//         initialized_vector_ptr = Vector_initialize(M->p, &vector_ptr, 0, 0);
//         *matrix_ptr = initialized_vector_ptr;
//         Vector_slice(initialized_vector_ptr, M->vectors[i], column_min, column_max);
//         matrix_ptr ++;
//     }
//     assert(matrix_ptr == (Vector **)(result->vectors + num_rows));
//     assert(vector_ptr == (char*)matrix_ptr + num_rows * VECTOR_CONTAINER_SIZE);
//     return result;
// }



// void Matrix_getRowPermutation(Matrix *M, uint *result){
//     Vector *first_vector = (Vector*)(M->vectors + M->rows);
//     for(uint i=0; i < M->rows; i++){
//         uint j = ((uint64)M->vectors[i] - (uint64)first_vector)/VECTOR_CONTAINER_SIZE; // why is this sizeof(VectorPrivate)??
//         result[i] = j;
//     }
// }

// void Matrix_applyRowPermutation(Matrix *M, uint *permutation, uint rows){
//     Vector *temp[rows];
//     for(uint i=0; i < rows; i++){
//         temp[i] = M->vectors[permutation[i]];
//     }
//     memcpy(M->vectors, temp, rows * sizeof(Vector*));
// }


impl Matrix {
    pub fn swap_rows(&mut self, i : usize, j : usize){
        self.vectors.swap(i + self.slice_row_start, j + self.slice_row_start);
//        self.row_permutation.swap(i + self.slice_row_start, j + self.slice_row_start);
    }

//    pub fn apply_permutation(&mut self, permutation : &Vec<usize>, scratch_space : &mut Vec<FpVector>){
//        assert!(permutation.len() < self.vectors.len());
//        assert!(permutation.len() < scratch_space.len());
//        unsafe {
//            for i in 0..permutation.len(){
//                std::ptr::swap(scratch_space.as_mut_ptr().offset(i as isize), self.vectors.as_mut_ptr().offset(permutation[i] as isize));
//            }
//            for i in 0..permutation.len(){
//                std::ptr::swap(self.vectors.as_mut_ptr().offset(i as isize), scratch_space.as_mut_ptr().offset(i as isize));
//            }
//        }
//    }

    pub fn row_op(&mut self, target : usize, source : usize, coeff : u32){
    unsafe {
            // Can't take two mutable borrows from one vector, so instead just cast
            // them to their raw pointers to do the swap
            let ptarget: *mut FpVector = &mut self[target];
            let psource: *const FpVector = &mut self[source];
            (*ptarget).add(&*psource, coeff);
        }
    }

    /// Perform row reduction to reduce it to reduced row echelon form. This modifies the matrix in
    /// place and records the pivots in `column_to_pivot_row`. The way the pivots are recorded is
    /// that `column_to_pivot_row[i]` is the row of the pivot if the `i`th row contains a pivot,
    /// and `-1` otherwise.
    ///
    /// One has to call `combinatorics::initialize_prime(p)` before using this function (in
    /// addition to `fp_vector::initialize_limb_bit_index_table(p)`. This step will be skipped in
    /// future examples.
    ///
    /// # Arguments
    ///  * `column_to_pivot_row` - A vector for the function to write the pivots into. The length
    ///  should be at least as long as the number of columns (and the extra entries are ignored).
    ///
    /// # Example
    /// ```
    /// let p = 7;
    /// # use rust_ext::matrix::Matrix;
    /// # rust_ext::fp_vector::initialize_limb_bit_index_table(p);
    /// rust_ext::combinatorics::initialize_prime(p);
    ///
    /// let input  = [vec![1, 3, 6],
    ///               vec![0, 3, 4]];
    ///
    /// let result = [vec![1, 0, 2],
    ///               vec![0, 1, 6]];
    ///
    /// let mut m = Matrix::from_vec(p, &input);
    /// let mut output_pivots_cvec = vec![-1; m.get_columns()];
    /// m.row_reduce(&mut output_pivots_cvec);
    ///
    /// assert_eq!(m, Matrix::from_vec(p, &result));
    /// ```
    pub fn row_reduce(&mut self, column_to_pivot_row: &mut Vec<isize>){
        assert!(self.get_columns() <= column_to_pivot_row.len());
        let p = self.p;
        let columns = self.get_columns();
        let rows = self.get_rows();
        for x in column_to_pivot_row.iter_mut() {
            *x = -1;
        }
        if rows == 0 {
            return;
        }
        let mut pivot : usize = 0;
        for pivot_column in 0 .. columns {
            // Search down column for a nonzero entry.
            let mut pivot_row = rows;
            for i in pivot..rows {
                if self[i].get_entry(pivot_column) != 0 {
                    pivot_row = i;
                    break;
                }
            }
            if pivot_row == rows {
                continue;
            }

            // Record position of pivot.
            column_to_pivot_row[pivot_column] = pivot as isize;

            // Pivot_row contains a row with a pivot in current column.
            // Swap pivot row up.
            self.swap_rows(pivot, pivot_row);
            // println!("({}) <==> ({}): \n{}", pivot, pivot_row, self);

            // // Divide pivot row by pivot entry
            let c = self[pivot].get_entry(pivot_column);
            let c_inv = combinatorics::inverse(p, c);
            self[pivot].scale(c_inv);
            // println!("({}) <== {} * ({}): \n{}", pivot, c_inv, pivot, self);

            // if(col_end > 0){
            //     printf("row(%d) *= %d\n", pivot, c_inv);
            //     Matrix_printSlice(M, col_end, col_start);
            // }
            for i in 0 .. rows {
                // Between pivot and pivot_row, we already checked that the pivot column is 0, so we could skip ahead a bit.
                // But Rust doesn't make this as easy as C.
                if i == pivot {
                    // i = pivot_row;
                    continue;
                }
                let pivot_column_entry = self[i].get_entry(pivot_column);
                if pivot_column_entry == 0 {
                    continue;
                }
                let row_op_coeff = p - pivot_column_entry;
                // Do row operation
                self.row_op(i, pivot, row_op_coeff);
            }
            pivot += 1;
        }
        return;
    }
}

/// A subspace of a vector space.
/// # Fields
///  * `matrix` - A matrix in reduced row echelon, whose number of columns is the dimension of the
///  ambient space and each row is a basis vector of the subspace.
///  * `column_to_pivot_row` - If the column is a pivot column, the entry is the row the pivot
///  corresponds to. If the column is not a pivot column, this is some negative number &mdash; not
///  necessarily -1!
#[derive(Debug)]
pub struct Subspace {
    pub matrix : Matrix,
    pub column_to_pivot_row : Vec<isize>
}

impl Subspace {
    pub fn new(p : u32, rows : usize, columns : usize) -> Self {
        Self {
            matrix : Matrix::new(p, rows, columns),
            column_to_pivot_row : vec![-1; columns]
        }
    }

    pub fn entire_space(p : u32, dim : usize) -> Self {
        let mut result = Self::new(p, dim, dim);
        for i in 0..dim {
            result.matrix[i].set_entry(i, 1);
            result.column_to_pivot_row[i] = i as isize;
        }
        return result;
    }

    /// Projects a vector to a complement of the subspace. The complement is the set of vectors
    /// whose first r entries are 0, where r is the last column with a pivot in `matrix`.
    pub fn reduce(&self, vector : &mut FpVector){
        let p = self.matrix.get_prime();
        let mut row = 0;
        let columns = vector.get_dimension();
        for i in 0 .. columns {
            if self.column_to_pivot_row[i] < 0 {
                continue;
            }
            let c = vector.get_entry(i);
            if c != 0 {
                vector.add(&self.matrix[row], p - c);
            }
            row += 1;
        }
    }
}

<<<<<<< HEAD
#[derive(Debug)]
=======
/// Given a matrix M, a quasi-inverse Q is a map from the co-domain to the domain such that xQM = x
/// for all x in the image (recall our matrices act on the right).
///
/// # Fields
///  * `image` - The image of the original matrix. If the image is omitted, it is assumed to be
///  everything (with the standard basis).
///  * `preimage` - The actual quasi-inverse, where the basis of the image is that given by
///  `image`.
>>>>>>> 371a8067
pub struct QuasiInverse {
    pub image : Option<Subspace>,
    pub preimage : Matrix
}


impl QuasiInverse {
    pub fn get_prime(&self) -> u32 {
        self.preimage.get_prime()
    }

    /// Apply the quasi-inverse to an in put vector and add a constant multiple of the result
    /// to an output vector
    ///
    /// # Arguments
    ///  * `target` - The output vector
    ///  * `coeff` - The constant multiple above
    ///  * `input` - The input vector, expressed in the basis of the ambient space
    pub fn apply(&self, target : &mut FpVector, coeff : u32, input : &FpVector){
        let p = self.get_prime();
        let mut row = 0;
        let columns = input.get_dimension();
        for i in 0 .. columns {
            if let Some(image) = &self.image { if image.column_to_pivot_row[i] < 0 {
                continue;
            }}
            let c = input.get_entry(i);
            target.add(&self.preimage[row], (coeff * c) % p);
            row += 1;
        }
    }
}

impl Matrix {
    pub fn find_first_row_in_block(&self, pivots : &Vec<isize>, first_column_in_block : usize) -> usize {
        for i in first_column_in_block .. self.get_columns() {
            if pivots[i] >= 0 {
                return pivots[i] as usize;
            }
        }
        return self.get_rows();
    }

    /// Computes the kernel from an augmented matrix in rref. To compute the kernel of a matrix
    /// A, produce an augmented matrix of the form
    /// ```text
    /// [A | I]
    /// ```
    /// An important thing to note is that the number of columns of `A` should be a multiple of the
    /// number of entries per limb in an FpVector, and this is often achieved by padding columns
    /// with 0. The padded length can be obtained from `FpVector::get_padded_dimension`.
    ///
    /// After this matrix is set up, perform row reduction with `Matrix::row_reduce`, and then
    /// apply `compute_kernel`.
    ///
    /// # Arguments
    ///  * `column_to_pivot_row` - This is the list of pivots `row_reduce` gave you.
    ///  * `first_source_column` - The column where the `I` part of the augmented matrix starts.
    ///
    /// # Example
    /// ```
    /// let p = 3;
    /// # use rust_ext::matrix::Matrix;
    /// # use rust_ext::fp_vector::FpVectorT;
    /// # use rust_ext::fp_vector::FpVector;
    /// # rust_ext::fp_vector::initialize_limb_bit_index_table(p);
    /// # rust_ext::combinatorics::initialize_prime(p);
    /// let input  = [[1, 2, 1, 1, 0],
    ///               [1, 0, 2, 1, 1],
    ///               [2, 2, 0, 2, 1]];
    ///
    /// let rows = input.len();
    /// let cols = input[0].len();
    /// let padded_cols = FpVector::get_padded_dimension(p, cols, 0);
    /// let mut m = Matrix::new(p, rows, padded_cols + rows);
    ///
    /// for i in 0..rows {
    ///     for j in 0..cols {
    ///        m[i].set_entry(j, input[i][j]);
    ///     }
    ///     m[i].set_entry(padded_cols + i, 1);
    /// }
    ///
    /// let mut pivots = vec![-1; m.get_columns()];
    /// m.row_reduce(&mut pivots);
    /// let ker = m.compute_kernel(&pivots, padded_cols);
    ///
    /// let mut target = vec![0; 3];
    /// ker.matrix[0].unpack(&mut target);
    /// assert_eq!(target, vec![1, 1, 2]);
    /// ```
    pub fn compute_kernel(&mut self, column_to_pivot_row : &Vec<isize>, first_source_column : usize) -> Subspace {
        let p = self.p;
        let rows = self.get_rows();
        let columns = self.get_columns();
        let source_dimension = columns - first_source_column;

        // Find the first kernel row
        let first_kernel_row = self.find_first_row_in_block(&column_to_pivot_row, first_source_column);
        // Every row after the first kernel row is also a kernel row, so now we know how big it is and can allocate space.
        let kernel_dimension = rows - first_kernel_row;
        let mut kernel = Subspace::new(p, kernel_dimension, source_dimension);
        if kernel_dimension == 0 {
            return kernel;
        }
        // Write pivots into kernel
        for i in 0 .. source_dimension {
            // Turns -1 into some negative number... make sure to check <0 for no pivot in column...
            kernel.column_to_pivot_row[i] = column_to_pivot_row[i + first_source_column] - first_kernel_row as isize;
        }
        // Copy kernel matrix into kernel
        for row in 0 .. kernel_dimension {
            // Reading from slice, alright.
            let vector = &mut self[first_kernel_row + row];
            let old_slice = vector.get_slice();
            vector.set_slice(first_source_column, first_source_column + source_dimension);
            kernel.matrix[row].assign(&vector);
            vector.restore_slice(old_slice);
        }
        return kernel;
    }

    /// Computes the quasi-inverse of a matrix given a rref of [A|0|I], where 0 is the zero padding
    /// as usual.
    ///
    /// # Arguments
    ///  * `pivots` - Pivots returned by `row_reduce`
    ///  * `last_target_col` - the last column of A
    ///  * `first_source_col` - the first column of I
    pub fn compute_quasi_inverse(&mut self, pivots : &Vec<isize>, last_target_col : usize, first_source_col : usize) -> QuasiInverse {
        let p = self.get_prime();
        let columns = self.get_columns();
        let source_columns = columns - first_source_col;
        let first_kernel_row = self.find_first_row_in_block(&pivots, first_source_col);
        let mut image_matrix = Matrix::new(p, first_kernel_row, last_target_col);
        let mut preimage = Matrix::new(p, first_kernel_row, source_columns);
        for i in 0 .. first_kernel_row {
            let old_slice = self[i].get_slice();
            self[i].set_slice(0, last_target_col);
            image_matrix[i].assign(&self[i]);
            self[i].restore_slice(old_slice);
            self[i].set_slice(first_source_col, columns);
            preimage[i].assign(&self[i]);
            self[i].restore_slice(old_slice);
        }
        let image_pivots = pivots[..last_target_col].to_vec();
        let image = Subspace {
            matrix : image_matrix,
            column_to_pivot_row : image_pivots
        };
        return QuasiInverse {
            image : Some(image),
            preimage
        };
    }

    /// This function computes quasi-inverses for matrices A, B given a reduced row echelon form of
    /// [A|0|B|0|I] such that the [A|0] and [B|0] blocks have number of columns a multiple of
    /// `entries_per_64_bit`, and A is surjective. Moreover, if Q is the quasi-inverse of A, it is
    /// guaranteed that the image of QB and B|_{ker A} are disjoint.
    ///
    /// # Arguments
    ///  * `pivots` - the pivots produced by `row_reduce`
    ///  * `first_res_column` - the first column of B
    ///  * `last_res_col` - the last column of B
    ///  * `first_source_col` - the first column of I
    pub fn compute_quasi_inverses(&mut self, pivots : &Vec<isize>, first_res_col : usize, last_res_col : usize,  first_source_col : usize) -> (QuasiInverse, QuasiInverse) {
        let p = self.get_prime();
        let columns = self.get_columns();
        let source_columns = columns - first_source_col;
        let res_columns = last_res_col - first_res_col;
        let first_res_row = self.find_first_row_in_block(&pivots, first_res_col);
        let first_kernel_row = self.find_first_row_in_block(&pivots, first_source_col);
        let mut cc_preimage = Matrix::new(p, first_res_row, source_columns);
        for i in 0..first_res_row {
            let old_slice = self[i].get_slice();
            self[i].set_slice(first_source_col, columns);
            cc_preimage[i].assign(&self[i]);
            self[i].restore_slice(old_slice);
        }
        let mut new_pivots = vec![-1; columns - first_res_col];
        let res_image_rows;
        if first_res_row == 0 {
            for i in first_res_col..columns {
                new_pivots[i - first_res_col] = pivots[i];
            }
            res_image_rows = first_kernel_row;
        } else {
            self.set_slice(0, first_kernel_row, first_res_col, columns);
            self.row_reduce(&mut new_pivots);
            res_image_rows = self.find_first_row_in_block(&pivots, first_source_col - first_res_col);
            self.clear_slice();
        }
        let mut res_preimage = Matrix::new(p, res_image_rows, source_columns);
        let mut res_image = Subspace::new(p, res_image_rows, res_columns);            
        for i in 0..res_image_rows {
            let old_slice = self[i].get_slice();
            self[i].set_slice(first_res_col, last_res_col);
            res_image.matrix[i].assign(&self[i]);
            res_image.column_to_pivot_row.copy_from_slice(&new_pivots[first_res_col..last_res_col]);
            self[i].restore_slice(old_slice);
            self[i].set_slice(first_source_col, columns);
            res_preimage[i].assign(&self[i]);
            self[i].restore_slice(old_slice);
        }
        let cm_qi = QuasiInverse {
            image : None,
            preimage  : cc_preimage
        };
        let res_qi = QuasiInverse {
            image : Some(res_image),
            preimage : res_preimage
        };
        // println!("{:?}", self);
        // println!("{:?}", res_qi);
        return (cm_qi, res_qi);
    }
    
    pub fn get_image(&mut self, image_rows : usize, target_dimension : usize, pivots : &Vec<isize>) -> Subspace {
        let mut image = Subspace::new(self.p, image_rows, target_dimension);
        for i in 0 .. image_rows {
            image.column_to_pivot_row[i] = pivots[i];
            let vector_to_copy = &mut self[i];
            let old_slice = vector_to_copy.get_slice();
            vector_to_copy.set_slice(0, target_dimension);
            image.matrix[i].assign(vector_to_copy);
            vector_to_copy.restore_slice(old_slice);
        }
        return image;
    }

    /// Given a matrix M in rref, add rows to make the matrix surjective when restricted to the
    /// columns between `start_column` and `end_column`. That is, if M = [*|B|*] where B is between
    /// columns `start_column` and `end_column`, we want the new B to be surjective. This doesn't
    /// change the size of the matrix. Rather, it adds the new row to the next empty row in the
    /// matrix. This will panic if there are not enough empty rows.
    ///
    /// The rows added are all zero except in a single column, where it is 1. The function returns
    /// the list of such columns.
    ///
    /// # Arguments
    ///  * `first_empty_row` - The first row in the matrix that is empty. This is where we will add
    ///  our new rows. This is a mutable borrow and by the end of the function, `first_empty_row`
    ///  will be updated to the new first empty row.
    ///  * `current_pivots` - The current pivots of the matrix.
    ///
    /// # Panics
    /// The function panics if there are not enough empty rows.
    pub fn extend_to_surjection(&mut self, 
        mut first_empty_row : usize, 
        start_column : usize, end_column : usize,        
        current_pivots : &Vec<isize>
    ) -> Vec<usize> {
        let mut added_pivots = Vec::new();
        for i in start_column .. end_column {
            if current_pivots[i] >= 0 {
                continue;
            }
            // Look up the cycle that we're missing and add a generator hitting it.
            let matrix_row = &mut self[first_empty_row];
            // We're trying to make a surjection so we just set the output equal to 1
            added_pivots.push(i);
//            matrix_row.set_to_zero();
            matrix_row.set_entry(i, 1);
            first_empty_row += 1;
        }
        return added_pivots;
    }

    /// Given a matrix in rref, say [A|B|C], where B lies between columns `start_column` and
    /// `end_columns`, and a subspace of the image of B, add rows to the matrix such that the image
    /// of B becomes this subspace. This doesn't change the size of the matrix. Rather, it adds the
    /// new row to the next empty row in the matrix. This will panic if there are not enough empty
    /// rows.
    ///
    /// The rows added are basis vectors of the desired image as specified in the Subspace object.
    /// The function returns the list of new pivot columns.
    ///
    /// # Arguments
    ///  * `first_empty_row` - The first row in the matrix that is empty. This is where we will add
    ///  our new rows. This is a mutable borrow and by the end of the function, `first_empty_row`
    ///  will be updated to the new first empty row.
    ///  * `current_pivots` - The current pivots of the matrix.
    ///
    /// # Panics
    /// The function panics if there are not enough empty rows. It *may* panic if the current image
    /// is not contained in `desired_image`, but is not guaranteed to do so.
    pub fn extend_image_to_desired_image(&mut self,
        mut first_empty_row : usize,
        start_column : usize, end_column : usize,
        current_pivots : &Vec<isize>, desired_image : Subspace
    ) -> Vec<usize> {
        let mut added_pivots = Vec::new();
        let desired_pivots = &desired_image.column_to_pivot_row;
        let early_end_column = std::cmp::min(end_column, desired_pivots.len() + start_column);
        for i in start_column .. early_end_column {
            assert!(current_pivots[i] < 0 || desired_pivots[i - start_column] >= 0, 
                format!("current_pivots : {:?}, desired_pivots : {:?}", current_pivots, desired_pivots));
            if current_pivots[i] >= 0 || desired_pivots[i - start_column] < 0 {
                continue;
            }
            // Look up the cycle that we're missing and add a generator hitting it.
            let kernel_vector_row = desired_pivots[i] as usize;
            let new_image = &desired_image.matrix[kernel_vector_row];
            let matrix_row = &mut self[first_empty_row];
            added_pivots.push(i);
            matrix_row.set_to_zero();
            let old_slice = matrix_row.get_slice();
            matrix_row.set_slice(0, desired_image.matrix.columns);
            matrix_row.assign(&new_image);
            matrix_row.restore_slice(old_slice);
            first_empty_row += 1;
        }
        return added_pivots;
    }

    /// Extends the image of a matrix to either the whole codomain, or the desired image specified
    /// by `desired_image`. It simply calls `extends_image_to_surjection` or
    /// `extend_image_to_surjection` depending on the value of `desired_image`. Refer to these
    /// functions for documentation.
    pub fn extend_image(&mut self, 
        first_empty_row : usize, 
        start_column : usize, end_column : usize, 
        current_pivots : &Vec<isize>, desired_image : Option<Subspace>
    ) -> Vec<usize> {
        if let Some(image) = desired_image {
            return self.extend_image_to_desired_image(first_empty_row, start_column, end_column, current_pivots, image);
        } else {
            return self.extend_to_surjection(first_empty_row, start_column, end_column, current_pivots);
        }
    }
}



#[cfg(test)]
mod tests {
    use super::*;

    #[test]
    fn test_row_reduce_2(){
        let p = 2;
        combinatorics::initialize_prime(p);
        let tests = [(
            [
                [0, 1, 1, 0, 1, 1, 0, 1, 0, 0, 0, 1, 0, 1, 1], 
                [0, 0, 0, 1, 0, 0, 0, 1, 0, 0, 1, 0, 0, 1, 0], 
                [0, 0, 0, 0, 0, 1, 0, 1, 1, 1, 0, 1, 0, 1, 1], 
                [1, 1, 1, 0, 0, 1, 0, 0, 0, 0, 0, 1, 1, 0, 0], 
                [1, 1, 0, 0, 1, 1, 0, 1, 1, 0, 0, 1, 0, 1, 0], 
                [0, 0, 0, 0, 0, 0, 0, 0, 0, 0, 0, 0, 1, 0, 1], 
                [0, 0, 1, 0, 0, 0, 0, 1, 0, 1, 0, 1, 1, 1, 1]
            ], [
                [1, 0, 0, 0, 0, 0, 0, 1, 1, 1, 0, 1, 0, 1, 1], 
                [0, 1, 0, 0, 0, 0, 0, 1, 0, 1, 0, 0, 0, 1, 1], 
                [0, 0, 1, 0, 0, 0, 0, 1, 0, 1, 0, 1, 0, 1, 0], 
                [0, 0, 0, 1, 0, 0, 0, 1, 0, 0, 1, 0, 0, 1, 0], 
                [0, 0, 0, 0, 1, 0, 0, 0, 1, 1, 0, 1, 0, 0, 1], 
                [0, 0, 0, 0, 0, 1, 0, 1, 1, 1, 0, 1, 0, 1, 1], 
                [0, 0, 0, 0, 0, 0, 0, 0, 0, 0, 0, 0, 1, 0, 1]
            ], 
            [0, 1, 2, 3, 4, 5, -1, -1, -1, -1, -1, -1, 6, -1, -1]
        )];
        for test in &tests {
            let input = test.0;
            let goal_output = test.1;
            let goal_pivots = test.2;
            let rows = input.len();
            let cols = input[0].len();
            let mut m = Matrix::new(p, rows, cols);
            for (i,x) in input.iter().enumerate(){
                m[i].pack(x);
            }
            let mut output_pivots_cvec = vec![-1; cols];
            m.row_reduce(&mut output_pivots_cvec);
            let mut unpacked_row : Vec<u32> = vec![0; cols];
            for (i,x) in input.iter().enumerate(){
                m[i].unpack(&mut unpacked_row);
                assert_eq!(unpacked_row, goal_output[i]);
            }
            let mut output_pivots_vec = Vec::with_capacity(cols);
            for i in 0..cols {
                output_pivots_vec.push(output_pivots_cvec[i]);
            }
            assert_eq!(output_pivots_vec, goal_pivots)
        }
    }
}
<|MERGE_RESOLUTION|>--- conflicted
+++ resolved
@@ -1,850 +1,847 @@
-use crate::combinatorics;
-use crate::fp_vector::{FpVector, FpVectorT};
-
-
-use std::fmt;
-
-/// A matrix! In particular, a matrix with values in F_p. The way we store matrices means it is
-/// easier to perform row operations than column operations, and the way we use matrices means we
-/// want our matrices to act on the right. Hence we think of vectors as row vectors.
-///
-/// Matrices can be *sliced*, i.e. restricted to a sub-matrix, and a sliced matrix behaves as if
-/// the other rows and columns are not present for many purposes. For example, this affects the
-/// values of `M[i]`, the `get_rows` and `get_columns` functions, as well as more "useful"
-/// functions like `row_reduce` and `compute_kernel`. However, the row slicing is not taken into
-/// account when dereferencing into `&[FpVector]` (even though the FpVectors still remember the
-/// column slicing). This may or may not be a bug.
-///
-/// In general, before one uses a matrix, they must run
-/// `fp_vector::initialize_limb_bit_index_table(p)`. This only has to be done once and will be
-/// omitted from all examples.
-#[derive(PartialEq, Eq)]
-pub struct Matrix {
-    p : u32,
-    rows : usize,
-    columns : usize,
-    slice_row_start : usize,
-    slice_row_end : usize,
-    slice_col_start : usize,
-    slice_col_end : usize,
-    vectors : Vec<FpVector>,
-//    row_permutation : Vec<usize>
-}
-
-impl Matrix {
-    /// Produces a new matrix over F_p with the specified number of rows and columns, intiialized
-    /// to the 0 matrix.
-    pub fn new(p : u32, rows : usize, columns : usize) -> Matrix {
-        let mut vectors : Vec<FpVector> = Vec::with_capacity(rows);
-        for _ in 0..rows {
-            vectors.push(FpVector::new(p, columns, 0));
-        }
-//        let mut row_permutation : Vec<usize> = Vec::with_capacity(columns);
-//        for i in 0..rows {
-//            row_permutation.push(i);
-//        }
-        Matrix { 
-            p, rows, columns, 
-            slice_row_start : 0, slice_row_end : rows,
-            slice_col_start : 0, slice_col_end : columns,
-            vectors, 
-//            row_permutation
-        }
-    }
-
-    /// Produces a Matrix from an `&[Vec<u32>]` object
-    /// # Example
-    /// ```
-    /// let p = 7;
-    /// # use rust_ext::matrix::Matrix;
-    /// # rust_ext::fp_vector::initialize_limb_bit_index_table(p);
-    /// let input  = [vec![1, 3, 6],
-    ///               vec![0, 3, 4]];
-    ///
-    /// let mut m = Matrix::from_vec(p, &input);
-    pub fn from_vec(p : u32, input : &[Vec<u32>]) -> Matrix {
-        let rows = input.len();
-        let cols = input[0].len();
-        let mut m = Matrix::new(p, rows, cols);
-        for (i,x) in input.iter().enumerate(){
-            m[i].pack(x);
-        }
-        m
-    }
-
-    pub fn get_prime(&self) -> u32 {
-        self.p
-    }
-
-    /// Gets the number of rows in the matrix.
-    pub fn get_rows(&self) -> usize {
-        self.slice_row_end - self.slice_row_start
-    }
-
-    /// Gets the number of columns in the matrix.
-    pub fn get_columns(&self) -> usize {
-        self.slice_col_end - self.slice_col_start
-    }
-
-    /// Sets the slice on the matrix. Restricts to the submatrix consisting of the rows from
-    /// `row_start` up to but not including `row_end`, and the columns from `col_start` up to but
-    /// not including `col_end`.
-    ///
-    /// Slicing modifies the matrix in place.
-    ///
-    /// # Example
-    /// ```
-    /// let p = 3;
-    /// # use rust_ext::matrix::Matrix;
-    /// # use rust_ext::fp_vector::FpVectorT;
-    /// # rust_ext::fp_vector::initialize_limb_bit_index_table(p);
-    /// # rust_ext::combinatorics::initialize_prime(p);
-    /// let input  = [vec![1, 2, 1, 1, 0],
-    ///               vec![1, 0, 2, 1, 0],
-    ///               vec![0, 1, 0, 2, 0]];
-    ///
-    /// let mut m = Matrix::from_vec(p, &input);
-    /// m.set_slice(1, 4, 1, 3);
-    ///
-    /// assert_eq!(m.get_rows(), 3);
-    /// assert_eq!(m.get_columns(), 2);
-    /// assert_eq!(m[0].get_entry(0), 0);
-    /// ```
-    pub fn set_slice(&mut self, row_start : usize, row_end : usize, col_start : usize, col_end : usize) {
-        for v in self.vectors.iter_mut() {
-            v.set_slice(col_start, col_end);
-        }
-        self.slice_row_start = row_start;
-        self.slice_row_end = row_end;
-        self.slice_col_start = col_start;
-        self.slice_col_end = col_end;
-    }
-
-    /// Un-slice the matrix.
-    pub fn clear_slice(&mut self) {
-        for v in self.vectors.iter_mut() {
-            v.clear_slice();
-        }        
-        self.slice_row_start = 0;
-        self.slice_row_end = self.rows;
-        self.slice_col_start = 0;
-        self.slice_col_end = self.columns;
-    }
-}
-
-impl std::ops::Deref for Matrix {
-    type Target = [FpVector];
-
-    fn deref(&self) -> &[FpVector] {
-        &*self.vectors
-    }
-}
-
-impl std::ops::DerefMut for Matrix {
-    fn deref_mut(&mut self) -> &mut [FpVector] {
-        &mut *self.vectors
-    }
-}
-
-impl Matrix {
-    fn iter(&self) -> std::slice::Iter<FpVector> {
-        (*self.vectors)[self.slice_row_start .. self.slice_row_end].iter()
-    }
-
-    fn iter_mut(&mut self) -> std::slice::IterMut<FpVector> {
-        (*self.vectors)[self.slice_row_start .. self.slice_row_end].iter_mut()
-    }
-}
-
-
-impl fmt::Display for Matrix {
-    fn fmt(&self, f: &mut fmt::Formatter) -> Result<(), fmt::Error> {
-        let mut it = self.iter();
-        if let Some(x) = it.next(){
-            write!(f,"[\n    {}", x)?;
-        } else {
-            write!(f, "[]")?;
-            return Ok(());
-        }
-        for x in it {
-            write!(f, ",\n    {}", x)?;
-        }
-        write!(f,"\n]")?;
-        Ok(())
-    }
-}
-
-impl fmt::Debug for Matrix {
-    fn fmt(&self, f: &mut fmt::Formatter) -> Result<(), fmt::Error> {
-        let mut it = self.iter();
-        if let Some(x) = it.next(){
-            write!(f,"[\n    {}", x)?;
-        } else {
-            write!(f, "[]")?;
-            return Ok(());
-        }
-        for x in it {
-            write!(f, ",\n    {}", x)?;
-        }
-        write!(f,"\n]")?;
-        Ok(())
-    }
-}
-
-impl std::ops::Index<usize> for Matrix {
-    type Output = FpVector;
-    fn index(&self, i : usize) -> &Self::Output {
-        &self.vectors[self.slice_row_start + i]
-    }
-}
-
-impl std::ops::IndexMut<usize> for Matrix {
-    fn index_mut(&mut self, i : usize) -> &mut Self::Output {
-        &mut self.vectors[self.slice_row_start + i]
-    }
-}
-
-// void Matrix_serialize(char **buffer, Matrix *M){
-//     size_t size = Matrix_getSize(M->p, M->rows, M->columns);
-//     memcpy(*buffer, M, sizeof(Matrix));
-//     *buffer += sizeof(Matrix);
-//     *buffer += M->rows * sizeof(Vector*);
-//     for(uint row = 0; row < M->rows; row++){
-//         Vector_serialize(buffer, M->vectors[row]);
-//     }
-// }
-
-// Matrix *Matrix_deserialize(char **buffer){
-//     Matrix *M = (Matrix*)*buffer;
-//     char *start_ptr = *buffer;
-//     *buffer += sizeof(Matrix);
-//     Vector **vector_ptr = (Vector**)*buffer;
-//     M->vectors = vector_ptr;
-//     uint rows = M->rows;    
-//     *buffer += rows * sizeof(Vector*);
-//     for(uint row = 0; row < rows; row++){
-//         *vector_ptr = Vector_deserialize(M->p, buffer);
-//         vector_ptr ++;
-//     }
-//     assert(start_ptr + Matrix_getSize(M->p, M->rows, M->columns) == *buffer);
-//     return M;
-// }
-
-
-// Matrix *Matrix_slice(Matrix *M, char *memory, uint row_min, uint row_max, uint column_min, uint column_max){
-//     assert(row_min <= row_max && row_max <= M->rows);
-//     assert(column_min <= column_max && column_max <= M->columns);
-//     Matrix *result = (Matrix*)memory;
-//     uint num_rows = row_max - row_min;
-//     uint num_cols = column_max - column_min;
-//     result->p = M->p;
-//     result->rows = num_rows;
-//     result->columns = num_cols;
-//     result->vectors = (Vector**)(result + 1);
-//     Vector **matrix_ptr = (Vector**)result->vectors; 
-//     char *vector_ptr = (char*)(matrix_ptr + num_rows);
-//     Vector *initialized_vector_ptr;
-//     for(uint i = 0; i < num_rows; i++){
-//         initialized_vector_ptr = Vector_initialize(M->p, &vector_ptr, 0, 0);
-//         *matrix_ptr = initialized_vector_ptr;
-//         Vector_slice(initialized_vector_ptr, M->vectors[i], column_min, column_max);
-//         matrix_ptr ++;
-//     }
-//     assert(matrix_ptr == (Vector **)(result->vectors + num_rows));
-//     assert(vector_ptr == (char*)matrix_ptr + num_rows * VECTOR_CONTAINER_SIZE);
-//     return result;
-// }
-
-
-
-// void Matrix_getRowPermutation(Matrix *M, uint *result){
-//     Vector *first_vector = (Vector*)(M->vectors + M->rows);
-//     for(uint i=0; i < M->rows; i++){
-//         uint j = ((uint64)M->vectors[i] - (uint64)first_vector)/VECTOR_CONTAINER_SIZE; // why is this sizeof(VectorPrivate)??
-//         result[i] = j;
-//     }
-// }
-
-// void Matrix_applyRowPermutation(Matrix *M, uint *permutation, uint rows){
-//     Vector *temp[rows];
-//     for(uint i=0; i < rows; i++){
-//         temp[i] = M->vectors[permutation[i]];
-//     }
-//     memcpy(M->vectors, temp, rows * sizeof(Vector*));
-// }
-
-
-impl Matrix {
-    pub fn swap_rows(&mut self, i : usize, j : usize){
-        self.vectors.swap(i + self.slice_row_start, j + self.slice_row_start);
-//        self.row_permutation.swap(i + self.slice_row_start, j + self.slice_row_start);
-    }
-
-//    pub fn apply_permutation(&mut self, permutation : &Vec<usize>, scratch_space : &mut Vec<FpVector>){
-//        assert!(permutation.len() < self.vectors.len());
-//        assert!(permutation.len() < scratch_space.len());
-//        unsafe {
-//            for i in 0..permutation.len(){
-//                std::ptr::swap(scratch_space.as_mut_ptr().offset(i as isize), self.vectors.as_mut_ptr().offset(permutation[i] as isize));
-//            }
-//            for i in 0..permutation.len(){
-//                std::ptr::swap(self.vectors.as_mut_ptr().offset(i as isize), scratch_space.as_mut_ptr().offset(i as isize));
-//            }
-//        }
-//    }
-
-    pub fn row_op(&mut self, target : usize, source : usize, coeff : u32){
-    unsafe {
-            // Can't take two mutable borrows from one vector, so instead just cast
-            // them to their raw pointers to do the swap
-            let ptarget: *mut FpVector = &mut self[target];
-            let psource: *const FpVector = &mut self[source];
-            (*ptarget).add(&*psource, coeff);
-        }
-    }
-
-    /// Perform row reduction to reduce it to reduced row echelon form. This modifies the matrix in
-    /// place and records the pivots in `column_to_pivot_row`. The way the pivots are recorded is
-    /// that `column_to_pivot_row[i]` is the row of the pivot if the `i`th row contains a pivot,
-    /// and `-1` otherwise.
-    ///
-    /// One has to call `combinatorics::initialize_prime(p)` before using this function (in
-    /// addition to `fp_vector::initialize_limb_bit_index_table(p)`. This step will be skipped in
-    /// future examples.
-    ///
-    /// # Arguments
-    ///  * `column_to_pivot_row` - A vector for the function to write the pivots into. The length
-    ///  should be at least as long as the number of columns (and the extra entries are ignored).
-    ///
-    /// # Example
-    /// ```
-    /// let p = 7;
-    /// # use rust_ext::matrix::Matrix;
-    /// # rust_ext::fp_vector::initialize_limb_bit_index_table(p);
-    /// rust_ext::combinatorics::initialize_prime(p);
-    ///
-    /// let input  = [vec![1, 3, 6],
-    ///               vec![0, 3, 4]];
-    ///
-    /// let result = [vec![1, 0, 2],
-    ///               vec![0, 1, 6]];
-    ///
-    /// let mut m = Matrix::from_vec(p, &input);
-    /// let mut output_pivots_cvec = vec![-1; m.get_columns()];
-    /// m.row_reduce(&mut output_pivots_cvec);
-    ///
-    /// assert_eq!(m, Matrix::from_vec(p, &result));
-    /// ```
-    pub fn row_reduce(&mut self, column_to_pivot_row: &mut Vec<isize>){
-        assert!(self.get_columns() <= column_to_pivot_row.len());
-        let p = self.p;
-        let columns = self.get_columns();
-        let rows = self.get_rows();
-        for x in column_to_pivot_row.iter_mut() {
-            *x = -1;
-        }
-        if rows == 0 {
-            return;
-        }
-        let mut pivot : usize = 0;
-        for pivot_column in 0 .. columns {
-            // Search down column for a nonzero entry.
-            let mut pivot_row = rows;
-            for i in pivot..rows {
-                if self[i].get_entry(pivot_column) != 0 {
-                    pivot_row = i;
-                    break;
-                }
-            }
-            if pivot_row == rows {
-                continue;
-            }
-
-            // Record position of pivot.
-            column_to_pivot_row[pivot_column] = pivot as isize;
-
-            // Pivot_row contains a row with a pivot in current column.
-            // Swap pivot row up.
-            self.swap_rows(pivot, pivot_row);
-            // println!("({}) <==> ({}): \n{}", pivot, pivot_row, self);
-
-            // // Divide pivot row by pivot entry
-            let c = self[pivot].get_entry(pivot_column);
-            let c_inv = combinatorics::inverse(p, c);
-            self[pivot].scale(c_inv);
-            // println!("({}) <== {} * ({}): \n{}", pivot, c_inv, pivot, self);
-
-            // if(col_end > 0){
-            //     printf("row(%d) *= %d\n", pivot, c_inv);
-            //     Matrix_printSlice(M, col_end, col_start);
-            // }
-            for i in 0 .. rows {
-                // Between pivot and pivot_row, we already checked that the pivot column is 0, so we could skip ahead a bit.
-                // But Rust doesn't make this as easy as C.
-                if i == pivot {
-                    // i = pivot_row;
-                    continue;
-                }
-                let pivot_column_entry = self[i].get_entry(pivot_column);
-                if pivot_column_entry == 0 {
-                    continue;
-                }
-                let row_op_coeff = p - pivot_column_entry;
-                // Do row operation
-                self.row_op(i, pivot, row_op_coeff);
-            }
-            pivot += 1;
-        }
-        return;
-    }
-}
-
-/// A subspace of a vector space.
-/// # Fields
-///  * `matrix` - A matrix in reduced row echelon, whose number of columns is the dimension of the
-///  ambient space and each row is a basis vector of the subspace.
-///  * `column_to_pivot_row` - If the column is a pivot column, the entry is the row the pivot
-///  corresponds to. If the column is not a pivot column, this is some negative number &mdash; not
-///  necessarily -1!
-#[derive(Debug)]
-pub struct Subspace {
-    pub matrix : Matrix,
-    pub column_to_pivot_row : Vec<isize>
-}
-
-impl Subspace {
-    pub fn new(p : u32, rows : usize, columns : usize) -> Self {
-        Self {
-            matrix : Matrix::new(p, rows, columns),
-            column_to_pivot_row : vec![-1; columns]
-        }
-    }
-
-    pub fn entire_space(p : u32, dim : usize) -> Self {
-        let mut result = Self::new(p, dim, dim);
-        for i in 0..dim {
-            result.matrix[i].set_entry(i, 1);
-            result.column_to_pivot_row[i] = i as isize;
-        }
-        return result;
-    }
-
-    /// Projects a vector to a complement of the subspace. The complement is the set of vectors
-    /// whose first r entries are 0, where r is the last column with a pivot in `matrix`.
-    pub fn reduce(&self, vector : &mut FpVector){
-        let p = self.matrix.get_prime();
-        let mut row = 0;
-        let columns = vector.get_dimension();
-        for i in 0 .. columns {
-            if self.column_to_pivot_row[i] < 0 {
-                continue;
-            }
-            let c = vector.get_entry(i);
-            if c != 0 {
-                vector.add(&self.matrix[row], p - c);
-            }
-            row += 1;
-        }
-    }
-}
-
-<<<<<<< HEAD
-#[derive(Debug)]
-=======
-/// Given a matrix M, a quasi-inverse Q is a map from the co-domain to the domain such that xQM = x
-/// for all x in the image (recall our matrices act on the right).
-///
-/// # Fields
-///  * `image` - The image of the original matrix. If the image is omitted, it is assumed to be
-///  everything (with the standard basis).
-///  * `preimage` - The actual quasi-inverse, where the basis of the image is that given by
-///  `image`.
->>>>>>> 371a8067
-pub struct QuasiInverse {
-    pub image : Option<Subspace>,
-    pub preimage : Matrix
-}
-
-
-impl QuasiInverse {
-    pub fn get_prime(&self) -> u32 {
-        self.preimage.get_prime()
-    }
-
-    /// Apply the quasi-inverse to an in put vector and add a constant multiple of the result
-    /// to an output vector
-    ///
-    /// # Arguments
-    ///  * `target` - The output vector
-    ///  * `coeff` - The constant multiple above
-    ///  * `input` - The input vector, expressed in the basis of the ambient space
-    pub fn apply(&self, target : &mut FpVector, coeff : u32, input : &FpVector){
-        let p = self.get_prime();
-        let mut row = 0;
-        let columns = input.get_dimension();
-        for i in 0 .. columns {
-            if let Some(image) = &self.image { if image.column_to_pivot_row[i] < 0 {
-                continue;
-            }}
-            let c = input.get_entry(i);
-            target.add(&self.preimage[row], (coeff * c) % p);
-            row += 1;
-        }
-    }
-}
-
-impl Matrix {
-    pub fn find_first_row_in_block(&self, pivots : &Vec<isize>, first_column_in_block : usize) -> usize {
-        for i in first_column_in_block .. self.get_columns() {
-            if pivots[i] >= 0 {
-                return pivots[i] as usize;
-            }
-        }
-        return self.get_rows();
-    }
-
-    /// Computes the kernel from an augmented matrix in rref. To compute the kernel of a matrix
-    /// A, produce an augmented matrix of the form
-    /// ```text
-    /// [A | I]
-    /// ```
-    /// An important thing to note is that the number of columns of `A` should be a multiple of the
-    /// number of entries per limb in an FpVector, and this is often achieved by padding columns
-    /// with 0. The padded length can be obtained from `FpVector::get_padded_dimension`.
-    ///
-    /// After this matrix is set up, perform row reduction with `Matrix::row_reduce`, and then
-    /// apply `compute_kernel`.
-    ///
-    /// # Arguments
-    ///  * `column_to_pivot_row` - This is the list of pivots `row_reduce` gave you.
-    ///  * `first_source_column` - The column where the `I` part of the augmented matrix starts.
-    ///
-    /// # Example
-    /// ```
-    /// let p = 3;
-    /// # use rust_ext::matrix::Matrix;
-    /// # use rust_ext::fp_vector::FpVectorT;
-    /// # use rust_ext::fp_vector::FpVector;
-    /// # rust_ext::fp_vector::initialize_limb_bit_index_table(p);
-    /// # rust_ext::combinatorics::initialize_prime(p);
-    /// let input  = [[1, 2, 1, 1, 0],
-    ///               [1, 0, 2, 1, 1],
-    ///               [2, 2, 0, 2, 1]];
-    ///
-    /// let rows = input.len();
-    /// let cols = input[0].len();
-    /// let padded_cols = FpVector::get_padded_dimension(p, cols, 0);
-    /// let mut m = Matrix::new(p, rows, padded_cols + rows);
-    ///
-    /// for i in 0..rows {
-    ///     for j in 0..cols {
-    ///        m[i].set_entry(j, input[i][j]);
-    ///     }
-    ///     m[i].set_entry(padded_cols + i, 1);
-    /// }
-    ///
-    /// let mut pivots = vec![-1; m.get_columns()];
-    /// m.row_reduce(&mut pivots);
-    /// let ker = m.compute_kernel(&pivots, padded_cols);
-    ///
-    /// let mut target = vec![0; 3];
-    /// ker.matrix[0].unpack(&mut target);
-    /// assert_eq!(target, vec![1, 1, 2]);
-    /// ```
-    pub fn compute_kernel(&mut self, column_to_pivot_row : &Vec<isize>, first_source_column : usize) -> Subspace {
-        let p = self.p;
-        let rows = self.get_rows();
-        let columns = self.get_columns();
-        let source_dimension = columns - first_source_column;
-
-        // Find the first kernel row
-        let first_kernel_row = self.find_first_row_in_block(&column_to_pivot_row, first_source_column);
-        // Every row after the first kernel row is also a kernel row, so now we know how big it is and can allocate space.
-        let kernel_dimension = rows - first_kernel_row;
-        let mut kernel = Subspace::new(p, kernel_dimension, source_dimension);
-        if kernel_dimension == 0 {
-            return kernel;
-        }
-        // Write pivots into kernel
-        for i in 0 .. source_dimension {
-            // Turns -1 into some negative number... make sure to check <0 for no pivot in column...
-            kernel.column_to_pivot_row[i] = column_to_pivot_row[i + first_source_column] - first_kernel_row as isize;
-        }
-        // Copy kernel matrix into kernel
-        for row in 0 .. kernel_dimension {
-            // Reading from slice, alright.
-            let vector = &mut self[first_kernel_row + row];
-            let old_slice = vector.get_slice();
-            vector.set_slice(first_source_column, first_source_column + source_dimension);
-            kernel.matrix[row].assign(&vector);
-            vector.restore_slice(old_slice);
-        }
-        return kernel;
-    }
-
-    /// Computes the quasi-inverse of a matrix given a rref of [A|0|I], where 0 is the zero padding
-    /// as usual.
-    ///
-    /// # Arguments
-    ///  * `pivots` - Pivots returned by `row_reduce`
-    ///  * `last_target_col` - the last column of A
-    ///  * `first_source_col` - the first column of I
-    pub fn compute_quasi_inverse(&mut self, pivots : &Vec<isize>, last_target_col : usize, first_source_col : usize) -> QuasiInverse {
-        let p = self.get_prime();
-        let columns = self.get_columns();
-        let source_columns = columns - first_source_col;
-        let first_kernel_row = self.find_first_row_in_block(&pivots, first_source_col);
-        let mut image_matrix = Matrix::new(p, first_kernel_row, last_target_col);
-        let mut preimage = Matrix::new(p, first_kernel_row, source_columns);
-        for i in 0 .. first_kernel_row {
-            let old_slice = self[i].get_slice();
-            self[i].set_slice(0, last_target_col);
-            image_matrix[i].assign(&self[i]);
-            self[i].restore_slice(old_slice);
-            self[i].set_slice(first_source_col, columns);
-            preimage[i].assign(&self[i]);
-            self[i].restore_slice(old_slice);
-        }
-        let image_pivots = pivots[..last_target_col].to_vec();
-        let image = Subspace {
-            matrix : image_matrix,
-            column_to_pivot_row : image_pivots
-        };
-        return QuasiInverse {
-            image : Some(image),
-            preimage
-        };
-    }
-
-    /// This function computes quasi-inverses for matrices A, B given a reduced row echelon form of
-    /// [A|0|B|0|I] such that the [A|0] and [B|0] blocks have number of columns a multiple of
-    /// `entries_per_64_bit`, and A is surjective. Moreover, if Q is the quasi-inverse of A, it is
-    /// guaranteed that the image of QB and B|_{ker A} are disjoint.
-    ///
-    /// # Arguments
-    ///  * `pivots` - the pivots produced by `row_reduce`
-    ///  * `first_res_column` - the first column of B
-    ///  * `last_res_col` - the last column of B
-    ///  * `first_source_col` - the first column of I
-    pub fn compute_quasi_inverses(&mut self, pivots : &Vec<isize>, first_res_col : usize, last_res_col : usize,  first_source_col : usize) -> (QuasiInverse, QuasiInverse) {
-        let p = self.get_prime();
-        let columns = self.get_columns();
-        let source_columns = columns - first_source_col;
-        let res_columns = last_res_col - first_res_col;
-        let first_res_row = self.find_first_row_in_block(&pivots, first_res_col);
-        let first_kernel_row = self.find_first_row_in_block(&pivots, first_source_col);
-        let mut cc_preimage = Matrix::new(p, first_res_row, source_columns);
-        for i in 0..first_res_row {
-            let old_slice = self[i].get_slice();
-            self[i].set_slice(first_source_col, columns);
-            cc_preimage[i].assign(&self[i]);
-            self[i].restore_slice(old_slice);
-        }
-        let mut new_pivots = vec![-1; columns - first_res_col];
-        let res_image_rows;
-        if first_res_row == 0 {
-            for i in first_res_col..columns {
-                new_pivots[i - first_res_col] = pivots[i];
-            }
-            res_image_rows = first_kernel_row;
-        } else {
-            self.set_slice(0, first_kernel_row, first_res_col, columns);
-            self.row_reduce(&mut new_pivots);
-            res_image_rows = self.find_first_row_in_block(&pivots, first_source_col - first_res_col);
-            self.clear_slice();
-        }
-        let mut res_preimage = Matrix::new(p, res_image_rows, source_columns);
-        let mut res_image = Subspace::new(p, res_image_rows, res_columns);            
-        for i in 0..res_image_rows {
-            let old_slice = self[i].get_slice();
-            self[i].set_slice(first_res_col, last_res_col);
-            res_image.matrix[i].assign(&self[i]);
-            res_image.column_to_pivot_row.copy_from_slice(&new_pivots[first_res_col..last_res_col]);
-            self[i].restore_slice(old_slice);
-            self[i].set_slice(first_source_col, columns);
-            res_preimage[i].assign(&self[i]);
-            self[i].restore_slice(old_slice);
-        }
-        let cm_qi = QuasiInverse {
-            image : None,
-            preimage  : cc_preimage
-        };
-        let res_qi = QuasiInverse {
-            image : Some(res_image),
-            preimage : res_preimage
-        };
-        // println!("{:?}", self);
-        // println!("{:?}", res_qi);
-        return (cm_qi, res_qi);
-    }
-    
-    pub fn get_image(&mut self, image_rows : usize, target_dimension : usize, pivots : &Vec<isize>) -> Subspace {
-        let mut image = Subspace::new(self.p, image_rows, target_dimension);
-        for i in 0 .. image_rows {
-            image.column_to_pivot_row[i] = pivots[i];
-            let vector_to_copy = &mut self[i];
-            let old_slice = vector_to_copy.get_slice();
-            vector_to_copy.set_slice(0, target_dimension);
-            image.matrix[i].assign(vector_to_copy);
-            vector_to_copy.restore_slice(old_slice);
-        }
-        return image;
-    }
-
-    /// Given a matrix M in rref, add rows to make the matrix surjective when restricted to the
-    /// columns between `start_column` and `end_column`. That is, if M = [*|B|*] where B is between
-    /// columns `start_column` and `end_column`, we want the new B to be surjective. This doesn't
-    /// change the size of the matrix. Rather, it adds the new row to the next empty row in the
-    /// matrix. This will panic if there are not enough empty rows.
-    ///
-    /// The rows added are all zero except in a single column, where it is 1. The function returns
-    /// the list of such columns.
-    ///
-    /// # Arguments
-    ///  * `first_empty_row` - The first row in the matrix that is empty. This is where we will add
-    ///  our new rows. This is a mutable borrow and by the end of the function, `first_empty_row`
-    ///  will be updated to the new first empty row.
-    ///  * `current_pivots` - The current pivots of the matrix.
-    ///
-    /// # Panics
-    /// The function panics if there are not enough empty rows.
-    pub fn extend_to_surjection(&mut self, 
-        mut first_empty_row : usize, 
-        start_column : usize, end_column : usize,        
-        current_pivots : &Vec<isize>
-    ) -> Vec<usize> {
-        let mut added_pivots = Vec::new();
-        for i in start_column .. end_column {
-            if current_pivots[i] >= 0 {
-                continue;
-            }
-            // Look up the cycle that we're missing and add a generator hitting it.
-            let matrix_row = &mut self[first_empty_row];
-            // We're trying to make a surjection so we just set the output equal to 1
-            added_pivots.push(i);
-//            matrix_row.set_to_zero();
-            matrix_row.set_entry(i, 1);
-            first_empty_row += 1;
-        }
-        return added_pivots;
-    }
-
-    /// Given a matrix in rref, say [A|B|C], where B lies between columns `start_column` and
-    /// `end_columns`, and a subspace of the image of B, add rows to the matrix such that the image
-    /// of B becomes this subspace. This doesn't change the size of the matrix. Rather, it adds the
-    /// new row to the next empty row in the matrix. This will panic if there are not enough empty
-    /// rows.
-    ///
-    /// The rows added are basis vectors of the desired image as specified in the Subspace object.
-    /// The function returns the list of new pivot columns.
-    ///
-    /// # Arguments
-    ///  * `first_empty_row` - The first row in the matrix that is empty. This is where we will add
-    ///  our new rows. This is a mutable borrow and by the end of the function, `first_empty_row`
-    ///  will be updated to the new first empty row.
-    ///  * `current_pivots` - The current pivots of the matrix.
-    ///
-    /// # Panics
-    /// The function panics if there are not enough empty rows. It *may* panic if the current image
-    /// is not contained in `desired_image`, but is not guaranteed to do so.
-    pub fn extend_image_to_desired_image(&mut self,
-        mut first_empty_row : usize,
-        start_column : usize, end_column : usize,
-        current_pivots : &Vec<isize>, desired_image : Subspace
-    ) -> Vec<usize> {
-        let mut added_pivots = Vec::new();
-        let desired_pivots = &desired_image.column_to_pivot_row;
-        let early_end_column = std::cmp::min(end_column, desired_pivots.len() + start_column);
-        for i in start_column .. early_end_column {
-            assert!(current_pivots[i] < 0 || desired_pivots[i - start_column] >= 0, 
-                format!("current_pivots : {:?}, desired_pivots : {:?}", current_pivots, desired_pivots));
-            if current_pivots[i] >= 0 || desired_pivots[i - start_column] < 0 {
-                continue;
-            }
-            // Look up the cycle that we're missing and add a generator hitting it.
-            let kernel_vector_row = desired_pivots[i] as usize;
-            let new_image = &desired_image.matrix[kernel_vector_row];
-            let matrix_row = &mut self[first_empty_row];
-            added_pivots.push(i);
-            matrix_row.set_to_zero();
-            let old_slice = matrix_row.get_slice();
-            matrix_row.set_slice(0, desired_image.matrix.columns);
-            matrix_row.assign(&new_image);
-            matrix_row.restore_slice(old_slice);
-            first_empty_row += 1;
-        }
-        return added_pivots;
-    }
-
-    /// Extends the image of a matrix to either the whole codomain, or the desired image specified
-    /// by `desired_image`. It simply calls `extends_image_to_surjection` or
-    /// `extend_image_to_surjection` depending on the value of `desired_image`. Refer to these
-    /// functions for documentation.
-    pub fn extend_image(&mut self, 
-        first_empty_row : usize, 
-        start_column : usize, end_column : usize, 
-        current_pivots : &Vec<isize>, desired_image : Option<Subspace>
-    ) -> Vec<usize> {
-        if let Some(image) = desired_image {
-            return self.extend_image_to_desired_image(first_empty_row, start_column, end_column, current_pivots, image);
-        } else {
-            return self.extend_to_surjection(first_empty_row, start_column, end_column, current_pivots);
-        }
-    }
-}
-
-
-
-#[cfg(test)]
-mod tests {
-    use super::*;
-
-    #[test]
-    fn test_row_reduce_2(){
-        let p = 2;
-        combinatorics::initialize_prime(p);
-        let tests = [(
-            [
-                [0, 1, 1, 0, 1, 1, 0, 1, 0, 0, 0, 1, 0, 1, 1], 
-                [0, 0, 0, 1, 0, 0, 0, 1, 0, 0, 1, 0, 0, 1, 0], 
-                [0, 0, 0, 0, 0, 1, 0, 1, 1, 1, 0, 1, 0, 1, 1], 
-                [1, 1, 1, 0, 0, 1, 0, 0, 0, 0, 0, 1, 1, 0, 0], 
-                [1, 1, 0, 0, 1, 1, 0, 1, 1, 0, 0, 1, 0, 1, 0], 
-                [0, 0, 0, 0, 0, 0, 0, 0, 0, 0, 0, 0, 1, 0, 1], 
-                [0, 0, 1, 0, 0, 0, 0, 1, 0, 1, 0, 1, 1, 1, 1]
-            ], [
-                [1, 0, 0, 0, 0, 0, 0, 1, 1, 1, 0, 1, 0, 1, 1], 
-                [0, 1, 0, 0, 0, 0, 0, 1, 0, 1, 0, 0, 0, 1, 1], 
-                [0, 0, 1, 0, 0, 0, 0, 1, 0, 1, 0, 1, 0, 1, 0], 
-                [0, 0, 0, 1, 0, 0, 0, 1, 0, 0, 1, 0, 0, 1, 0], 
-                [0, 0, 0, 0, 1, 0, 0, 0, 1, 1, 0, 1, 0, 0, 1], 
-                [0, 0, 0, 0, 0, 1, 0, 1, 1, 1, 0, 1, 0, 1, 1], 
-                [0, 0, 0, 0, 0, 0, 0, 0, 0, 0, 0, 0, 1, 0, 1]
-            ], 
-            [0, 1, 2, 3, 4, 5, -1, -1, -1, -1, -1, -1, 6, -1, -1]
-        )];
-        for test in &tests {
-            let input = test.0;
-            let goal_output = test.1;
-            let goal_pivots = test.2;
-            let rows = input.len();
-            let cols = input[0].len();
-            let mut m = Matrix::new(p, rows, cols);
-            for (i,x) in input.iter().enumerate(){
-                m[i].pack(x);
-            }
-            let mut output_pivots_cvec = vec![-1; cols];
-            m.row_reduce(&mut output_pivots_cvec);
-            let mut unpacked_row : Vec<u32> = vec![0; cols];
-            for (i,x) in input.iter().enumerate(){
-                m[i].unpack(&mut unpacked_row);
-                assert_eq!(unpacked_row, goal_output[i]);
-            }
-            let mut output_pivots_vec = Vec::with_capacity(cols);
-            for i in 0..cols {
-                output_pivots_vec.push(output_pivots_cvec[i]);
-            }
-            assert_eq!(output_pivots_vec, goal_pivots)
-        }
-    }
-}
+use crate::combinatorics;
+use crate::fp_vector::{FpVector, FpVectorT};
+
+
+use std::fmt;
+
+/// A matrix! In particular, a matrix with values in F_p. The way we store matrices means it is
+/// easier to perform row operations than column operations, and the way we use matrices means we
+/// want our matrices to act on the right. Hence we think of vectors as row vectors.
+///
+/// Matrices can be *sliced*, i.e. restricted to a sub-matrix, and a sliced matrix behaves as if
+/// the other rows and columns are not present for many purposes. For example, this affects the
+/// values of `M[i]`, the `get_rows` and `get_columns` functions, as well as more "useful"
+/// functions like `row_reduce` and `compute_kernel`. However, the row slicing is not taken into
+/// account when dereferencing into `&[FpVector]` (even though the FpVectors still remember the
+/// column slicing). This may or may not be a bug.
+///
+/// In general, before one uses a matrix, they must run
+/// `fp_vector::initialize_limb_bit_index_table(p)`. This only has to be done once and will be
+/// omitted from all examples.
+#[derive(PartialEq, Eq)]
+pub struct Matrix {
+    p : u32,
+    rows : usize,
+    columns : usize,
+    slice_row_start : usize,
+    slice_row_end : usize,
+    slice_col_start : usize,
+    slice_col_end : usize,
+    vectors : Vec<FpVector>,
+//    row_permutation : Vec<usize>
+}
+
+impl Matrix {
+    /// Produces a new matrix over F_p with the specified number of rows and columns, intiialized
+    /// to the 0 matrix.
+    pub fn new(p : u32, rows : usize, columns : usize) -> Matrix {
+        let mut vectors : Vec<FpVector> = Vec::with_capacity(rows);
+        for _ in 0..rows {
+            vectors.push(FpVector::new(p, columns, 0));
+        }
+//        let mut row_permutation : Vec<usize> = Vec::with_capacity(columns);
+//        for i in 0..rows {
+//            row_permutation.push(i);
+//        }
+        Matrix { 
+            p, rows, columns, 
+            slice_row_start : 0, slice_row_end : rows,
+            slice_col_start : 0, slice_col_end : columns,
+            vectors, 
+//            row_permutation
+        }
+    }
+
+    /// Produces a Matrix from an `&[Vec<u32>]` object
+    /// # Example
+    /// ```
+    /// let p = 7;
+    /// # use rust_ext::matrix::Matrix;
+    /// # rust_ext::fp_vector::initialize_limb_bit_index_table(p);
+    /// let input  = [vec![1, 3, 6],
+    ///               vec![0, 3, 4]];
+    ///
+    /// let mut m = Matrix::from_vec(p, &input);
+    pub fn from_vec(p : u32, input : &[Vec<u32>]) -> Matrix {
+        let rows = input.len();
+        let cols = input[0].len();
+        let mut m = Matrix::new(p, rows, cols);
+        for (i,x) in input.iter().enumerate(){
+            m[i].pack(x);
+        }
+        m
+    }
+
+    pub fn get_prime(&self) -> u32 {
+        self.p
+    }
+
+    /// Gets the number of rows in the matrix.
+    pub fn get_rows(&self) -> usize {
+        self.slice_row_end - self.slice_row_start
+    }
+
+    /// Gets the number of columns in the matrix.
+    pub fn get_columns(&self) -> usize {
+        self.slice_col_end - self.slice_col_start
+    }
+
+    /// Sets the slice on the matrix. Restricts to the submatrix consisting of the rows from
+    /// `row_start` up to but not including `row_end`, and the columns from `col_start` up to but
+    /// not including `col_end`.
+    ///
+    /// Slicing modifies the matrix in place.
+    ///
+    /// # Example
+    /// ```
+    /// let p = 3;
+    /// # use rust_ext::matrix::Matrix;
+    /// # use rust_ext::fp_vector::FpVectorT;
+    /// # rust_ext::fp_vector::initialize_limb_bit_index_table(p);
+    /// # rust_ext::combinatorics::initialize_prime(p);
+    /// let input  = [vec![1, 2, 1, 1, 0],
+    ///               vec![1, 0, 2, 1, 0],
+    ///               vec![0, 1, 0, 2, 0]];
+    ///
+    /// let mut m = Matrix::from_vec(p, &input);
+    /// m.set_slice(1, 4, 1, 3);
+    ///
+    /// assert_eq!(m.get_rows(), 3);
+    /// assert_eq!(m.get_columns(), 2);
+    /// assert_eq!(m[0].get_entry(0), 0);
+    /// ```
+    pub fn set_slice(&mut self, row_start : usize, row_end : usize, col_start : usize, col_end : usize) {
+        for v in self.vectors.iter_mut() {
+            v.set_slice(col_start, col_end);
+        }
+        self.slice_row_start = row_start;
+        self.slice_row_end = row_end;
+        self.slice_col_start = col_start;
+        self.slice_col_end = col_end;
+    }
+
+    /// Un-slice the matrix.
+    pub fn clear_slice(&mut self) {
+        for v in self.vectors.iter_mut() {
+            v.clear_slice();
+        }        
+        self.slice_row_start = 0;
+        self.slice_row_end = self.rows;
+        self.slice_col_start = 0;
+        self.slice_col_end = self.columns;
+    }
+}
+
+impl std::ops::Deref for Matrix {
+    type Target = [FpVector];
+
+    fn deref(&self) -> &[FpVector] {
+        &*self.vectors
+    }
+}
+
+impl std::ops::DerefMut for Matrix {
+    fn deref_mut(&mut self) -> &mut [FpVector] {
+        &mut *self.vectors
+    }
+}
+
+impl Matrix {
+    fn iter(&self) -> std::slice::Iter<FpVector> {
+        (*self.vectors)[self.slice_row_start .. self.slice_row_end].iter()
+    }
+
+    fn iter_mut(&mut self) -> std::slice::IterMut<FpVector> {
+        (*self.vectors)[self.slice_row_start .. self.slice_row_end].iter_mut()
+    }
+}
+
+
+impl fmt::Display for Matrix {
+    fn fmt(&self, f: &mut fmt::Formatter) -> Result<(), fmt::Error> {
+        let mut it = self.iter();
+        if let Some(x) = it.next(){
+            write!(f,"[\n    {}", x)?;
+        } else {
+            write!(f, "[]")?;
+            return Ok(());
+        }
+        for x in it {
+            write!(f, ",\n    {}", x)?;
+        }
+        write!(f,"\n]")?;
+        Ok(())
+    }
+}
+
+impl fmt::Debug for Matrix {
+    fn fmt(&self, f: &mut fmt::Formatter) -> Result<(), fmt::Error> {
+        let mut it = self.iter();
+        if let Some(x) = it.next(){
+            write!(f,"[\n    {}", x)?;
+        } else {
+            write!(f, "[]")?;
+            return Ok(());
+        }
+        for x in it {
+            write!(f, ",\n    {}", x)?;
+        }
+        write!(f,"\n]")?;
+        Ok(())
+    }
+}
+
+impl std::ops::Index<usize> for Matrix {
+    type Output = FpVector;
+    fn index(&self, i : usize) -> &Self::Output {
+        &self.vectors[self.slice_row_start + i]
+    }
+}
+
+impl std::ops::IndexMut<usize> for Matrix {
+    fn index_mut(&mut self, i : usize) -> &mut Self::Output {
+        &mut self.vectors[self.slice_row_start + i]
+    }
+}
+
+// void Matrix_serialize(char **buffer, Matrix *M){
+//     size_t size = Matrix_getSize(M->p, M->rows, M->columns);
+//     memcpy(*buffer, M, sizeof(Matrix));
+//     *buffer += sizeof(Matrix);
+//     *buffer += M->rows * sizeof(Vector*);
+//     for(uint row = 0; row < M->rows; row++){
+//         Vector_serialize(buffer, M->vectors[row]);
+//     }
+// }
+
+// Matrix *Matrix_deserialize(char **buffer){
+//     Matrix *M = (Matrix*)*buffer;
+//     char *start_ptr = *buffer;
+//     *buffer += sizeof(Matrix);
+//     Vector **vector_ptr = (Vector**)*buffer;
+//     M->vectors = vector_ptr;
+//     uint rows = M->rows;    
+//     *buffer += rows * sizeof(Vector*);
+//     for(uint row = 0; row < rows; row++){
+//         *vector_ptr = Vector_deserialize(M->p, buffer);
+//         vector_ptr ++;
+//     }
+//     assert(start_ptr + Matrix_getSize(M->p, M->rows, M->columns) == *buffer);
+//     return M;
+// }
+
+
+// Matrix *Matrix_slice(Matrix *M, char *memory, uint row_min, uint row_max, uint column_min, uint column_max){
+//     assert(row_min <= row_max && row_max <= M->rows);
+//     assert(column_min <= column_max && column_max <= M->columns);
+//     Matrix *result = (Matrix*)memory;
+//     uint num_rows = row_max - row_min;
+//     uint num_cols = column_max - column_min;
+//     result->p = M->p;
+//     result->rows = num_rows;
+//     result->columns = num_cols;
+//     result->vectors = (Vector**)(result + 1);
+//     Vector **matrix_ptr = (Vector**)result->vectors; 
+//     char *vector_ptr = (char*)(matrix_ptr + num_rows);
+//     Vector *initialized_vector_ptr;
+//     for(uint i = 0; i < num_rows; i++){
+//         initialized_vector_ptr = Vector_initialize(M->p, &vector_ptr, 0, 0);
+//         *matrix_ptr = initialized_vector_ptr;
+//         Vector_slice(initialized_vector_ptr, M->vectors[i], column_min, column_max);
+//         matrix_ptr ++;
+//     }
+//     assert(matrix_ptr == (Vector **)(result->vectors + num_rows));
+//     assert(vector_ptr == (char*)matrix_ptr + num_rows * VECTOR_CONTAINER_SIZE);
+//     return result;
+// }
+
+
+
+// void Matrix_getRowPermutation(Matrix *M, uint *result){
+//     Vector *first_vector = (Vector*)(M->vectors + M->rows);
+//     for(uint i=0; i < M->rows; i++){
+//         uint j = ((uint64)M->vectors[i] - (uint64)first_vector)/VECTOR_CONTAINER_SIZE; // why is this sizeof(VectorPrivate)??
+//         result[i] = j;
+//     }
+// }
+
+// void Matrix_applyRowPermutation(Matrix *M, uint *permutation, uint rows){
+//     Vector *temp[rows];
+//     for(uint i=0; i < rows; i++){
+//         temp[i] = M->vectors[permutation[i]];
+//     }
+//     memcpy(M->vectors, temp, rows * sizeof(Vector*));
+// }
+
+
+impl Matrix {
+    pub fn swap_rows(&mut self, i : usize, j : usize){
+        self.vectors.swap(i + self.slice_row_start, j + self.slice_row_start);
+//        self.row_permutation.swap(i + self.slice_row_start, j + self.slice_row_start);
+    }
+
+//    pub fn apply_permutation(&mut self, permutation : &Vec<usize>, scratch_space : &mut Vec<FpVector>){
+//        assert!(permutation.len() < self.vectors.len());
+//        assert!(permutation.len() < scratch_space.len());
+//        unsafe {
+//            for i in 0..permutation.len(){
+//                std::ptr::swap(scratch_space.as_mut_ptr().offset(i as isize), self.vectors.as_mut_ptr().offset(permutation[i] as isize));
+//            }
+//            for i in 0..permutation.len(){
+//                std::ptr::swap(self.vectors.as_mut_ptr().offset(i as isize), scratch_space.as_mut_ptr().offset(i as isize));
+//            }
+//        }
+//    }
+
+    pub fn row_op(&mut self, target : usize, source : usize, coeff : u32){
+    unsafe {
+            // Can't take two mutable borrows from one vector, so instead just cast
+            // them to their raw pointers to do the swap
+            let ptarget: *mut FpVector = &mut self[target];
+            let psource: *const FpVector = &mut self[source];
+            (*ptarget).add(&*psource, coeff);
+        }
+    }
+
+    /// Perform row reduction to reduce it to reduced row echelon form. This modifies the matrix in
+    /// place and records the pivots in `column_to_pivot_row`. The way the pivots are recorded is
+    /// that `column_to_pivot_row[i]` is the row of the pivot if the `i`th row contains a pivot,
+    /// and `-1` otherwise.
+    ///
+    /// One has to call `combinatorics::initialize_prime(p)` before using this function (in
+    /// addition to `fp_vector::initialize_limb_bit_index_table(p)`. This step will be skipped in
+    /// future examples.
+    ///
+    /// # Arguments
+    ///  * `column_to_pivot_row` - A vector for the function to write the pivots into. The length
+    ///  should be at least as long as the number of columns (and the extra entries are ignored).
+    ///
+    /// # Example
+    /// ```
+    /// let p = 7;
+    /// # use rust_ext::matrix::Matrix;
+    /// # rust_ext::fp_vector::initialize_limb_bit_index_table(p);
+    /// rust_ext::combinatorics::initialize_prime(p);
+    ///
+    /// let input  = [vec![1, 3, 6],
+    ///               vec![0, 3, 4]];
+    ///
+    /// let result = [vec![1, 0, 2],
+    ///               vec![0, 1, 6]];
+    ///
+    /// let mut m = Matrix::from_vec(p, &input);
+    /// let mut output_pivots_cvec = vec![-1; m.get_columns()];
+    /// m.row_reduce(&mut output_pivots_cvec);
+    ///
+    /// assert_eq!(m, Matrix::from_vec(p, &result));
+    /// ```
+    pub fn row_reduce(&mut self, column_to_pivot_row: &mut Vec<isize>){
+        assert!(self.get_columns() <= column_to_pivot_row.len());
+        let p = self.p;
+        let columns = self.get_columns();
+        let rows = self.get_rows();
+        for x in column_to_pivot_row.iter_mut() {
+            *x = -1;
+        }
+        if rows == 0 {
+            return;
+        }
+        let mut pivot : usize = 0;
+        for pivot_column in 0 .. columns {
+            // Search down column for a nonzero entry.
+            let mut pivot_row = rows;
+            for i in pivot..rows {
+                if self[i].get_entry(pivot_column) != 0 {
+                    pivot_row = i;
+                    break;
+                }
+            }
+            if pivot_row == rows {
+                continue;
+            }
+
+            // Record position of pivot.
+            column_to_pivot_row[pivot_column] = pivot as isize;
+
+            // Pivot_row contains a row with a pivot in current column.
+            // Swap pivot row up.
+            self.swap_rows(pivot, pivot_row);
+            // println!("({}) <==> ({}): \n{}", pivot, pivot_row, self);
+
+            // // Divide pivot row by pivot entry
+            let c = self[pivot].get_entry(pivot_column);
+            let c_inv = combinatorics::inverse(p, c);
+            self[pivot].scale(c_inv);
+            // println!("({}) <== {} * ({}): \n{}", pivot, c_inv, pivot, self);
+
+            // if(col_end > 0){
+            //     printf("row(%d) *= %d\n", pivot, c_inv);
+            //     Matrix_printSlice(M, col_end, col_start);
+            // }
+            for i in 0 .. rows {
+                // Between pivot and pivot_row, we already checked that the pivot column is 0, so we could skip ahead a bit.
+                // But Rust doesn't make this as easy as C.
+                if i == pivot {
+                    // i = pivot_row;
+                    continue;
+                }
+                let pivot_column_entry = self[i].get_entry(pivot_column);
+                if pivot_column_entry == 0 {
+                    continue;
+                }
+                let row_op_coeff = p - pivot_column_entry;
+                // Do row operation
+                self.row_op(i, pivot, row_op_coeff);
+            }
+            pivot += 1;
+        }
+        return;
+    }
+}
+
+/// A subspace of a vector space.
+/// # Fields
+///  * `matrix` - A matrix in reduced row echelon, whose number of columns is the dimension of the
+///  ambient space and each row is a basis vector of the subspace.
+///  * `column_to_pivot_row` - If the column is a pivot column, the entry is the row the pivot
+///  corresponds to. If the column is not a pivot column, this is some negative number &mdash; not
+///  necessarily -1!
+#[derive(Debug)]
+pub struct Subspace {
+    pub matrix : Matrix,
+    pub column_to_pivot_row : Vec<isize>
+}
+
+impl Subspace {
+    pub fn new(p : u32, rows : usize, columns : usize) -> Self {
+        Self {
+            matrix : Matrix::new(p, rows, columns),
+            column_to_pivot_row : vec![-1; columns]
+        }
+    }
+
+    pub fn entire_space(p : u32, dim : usize) -> Self {
+        let mut result = Self::new(p, dim, dim);
+        for i in 0..dim {
+            result.matrix[i].set_entry(i, 1);
+            result.column_to_pivot_row[i] = i as isize;
+        }
+        return result;
+    }
+
+    /// Projects a vector to a complement of the subspace. The complement is the set of vectors
+    /// whose first r entries are 0, where r is the last column with a pivot in `matrix`.
+    pub fn reduce(&self, vector : &mut FpVector){
+        let p = self.matrix.get_prime();
+        let mut row = 0;
+        let columns = vector.get_dimension();
+        for i in 0 .. columns {
+            if self.column_to_pivot_row[i] < 0 {
+                continue;
+            }
+            let c = vector.get_entry(i);
+            if c != 0 {
+                vector.add(&self.matrix[row], p - c);
+            }
+            row += 1;
+        }
+    }
+}
+
+/// Given a matrix M, a quasi-inverse Q is a map from the co-domain to the domain such that xQM = x
+/// for all x in the image (recall our matrices act on the right).
+///
+/// # Fields
+///  * `image` - The image of the original matrix. If the image is omitted, it is assumed to be
+///  everything (with the standard basis).
+///  * `preimage` - The actual quasi-inverse, where the basis of the image is that given by
+///  `image`.
+#[derive(Debug)]
+pub struct QuasiInverse {
+    pub image : Option<Subspace>,
+    pub preimage : Matrix
+}
+
+
+impl QuasiInverse {
+    pub fn get_prime(&self) -> u32 {
+        self.preimage.get_prime()
+    }
+
+    /// Apply the quasi-inverse to an in put vector and add a constant multiple of the result
+    /// to an output vector
+    ///
+    /// # Arguments
+    ///  * `target` - The output vector
+    ///  * `coeff` - The constant multiple above
+    ///  * `input` - The input vector, expressed in the basis of the ambient space
+    pub fn apply(&self, target : &mut FpVector, coeff : u32, input : &FpVector){
+        let p = self.get_prime();
+        let mut row = 0;
+        let columns = input.get_dimension();
+        for i in 0 .. columns {
+            if let Some(image) = &self.image { if image.column_to_pivot_row[i] < 0 {
+                continue;
+            }}
+            let c = input.get_entry(i);
+            target.add(&self.preimage[row], (coeff * c) % p);
+            row += 1;
+        }
+    }
+}
+
+impl Matrix {
+    pub fn find_first_row_in_block(&self, pivots : &Vec<isize>, first_column_in_block : usize) -> usize {
+        for i in first_column_in_block .. self.get_columns() {
+            if pivots[i] >= 0 {
+                return pivots[i] as usize;
+            }
+        }
+        return self.get_rows();
+    }
+
+    /// Computes the kernel from an augmented matrix in rref. To compute the kernel of a matrix
+    /// A, produce an augmented matrix of the form
+    /// ```text
+    /// [A | I]
+    /// ```
+    /// An important thing to note is that the number of columns of `A` should be a multiple of the
+    /// number of entries per limb in an FpVector, and this is often achieved by padding columns
+    /// with 0. The padded length can be obtained from `FpVector::get_padded_dimension`.
+    ///
+    /// After this matrix is set up, perform row reduction with `Matrix::row_reduce`, and then
+    /// apply `compute_kernel`.
+    ///
+    /// # Arguments
+    ///  * `column_to_pivot_row` - This is the list of pivots `row_reduce` gave you.
+    ///  * `first_source_column` - The column where the `I` part of the augmented matrix starts.
+    ///
+    /// # Example
+    /// ```
+    /// let p = 3;
+    /// # use rust_ext::matrix::Matrix;
+    /// # use rust_ext::fp_vector::FpVectorT;
+    /// # use rust_ext::fp_vector::FpVector;
+    /// # rust_ext::fp_vector::initialize_limb_bit_index_table(p);
+    /// # rust_ext::combinatorics::initialize_prime(p);
+    /// let input  = [[1, 2, 1, 1, 0],
+    ///               [1, 0, 2, 1, 1],
+    ///               [2, 2, 0, 2, 1]];
+    ///
+    /// let rows = input.len();
+    /// let cols = input[0].len();
+    /// let padded_cols = FpVector::get_padded_dimension(p, cols, 0);
+    /// let mut m = Matrix::new(p, rows, padded_cols + rows);
+    ///
+    /// for i in 0..rows {
+    ///     for j in 0..cols {
+    ///        m[i].set_entry(j, input[i][j]);
+    ///     }
+    ///     m[i].set_entry(padded_cols + i, 1);
+    /// }
+    ///
+    /// let mut pivots = vec![-1; m.get_columns()];
+    /// m.row_reduce(&mut pivots);
+    /// let ker = m.compute_kernel(&pivots, padded_cols);
+    ///
+    /// let mut target = vec![0; 3];
+    /// ker.matrix[0].unpack(&mut target);
+    /// assert_eq!(target, vec![1, 1, 2]);
+    /// ```
+    pub fn compute_kernel(&mut self, column_to_pivot_row : &Vec<isize>, first_source_column : usize) -> Subspace {
+        let p = self.p;
+        let rows = self.get_rows();
+        let columns = self.get_columns();
+        let source_dimension = columns - first_source_column;
+
+        // Find the first kernel row
+        let first_kernel_row = self.find_first_row_in_block(&column_to_pivot_row, first_source_column);
+        // Every row after the first kernel row is also a kernel row, so now we know how big it is and can allocate space.
+        let kernel_dimension = rows - first_kernel_row;
+        let mut kernel = Subspace::new(p, kernel_dimension, source_dimension);
+        if kernel_dimension == 0 {
+            return kernel;
+        }
+        // Write pivots into kernel
+        for i in 0 .. source_dimension {
+            // Turns -1 into some negative number... make sure to check <0 for no pivot in column...
+            kernel.column_to_pivot_row[i] = column_to_pivot_row[i + first_source_column] - first_kernel_row as isize;
+        }
+        // Copy kernel matrix into kernel
+        for row in 0 .. kernel_dimension {
+            // Reading from slice, alright.
+            let vector = &mut self[first_kernel_row + row];
+            let old_slice = vector.get_slice();
+            vector.set_slice(first_source_column, first_source_column + source_dimension);
+            kernel.matrix[row].assign(&vector);
+            vector.restore_slice(old_slice);
+        }
+        return kernel;
+    }
+
+    /// Computes the quasi-inverse of a matrix given a rref of [A|0|I], where 0 is the zero padding
+    /// as usual.
+    ///
+    /// # Arguments
+    ///  * `pivots` - Pivots returned by `row_reduce`
+    ///  * `last_target_col` - the last column of A
+    ///  * `first_source_col` - the first column of I
+    pub fn compute_quasi_inverse(&mut self, pivots : &Vec<isize>, last_target_col : usize, first_source_col : usize) -> QuasiInverse {
+        let p = self.get_prime();
+        let columns = self.get_columns();
+        let source_columns = columns - first_source_col;
+        let first_kernel_row = self.find_first_row_in_block(&pivots, first_source_col);
+        let mut image_matrix = Matrix::new(p, first_kernel_row, last_target_col);
+        let mut preimage = Matrix::new(p, first_kernel_row, source_columns);
+        for i in 0 .. first_kernel_row {
+            let old_slice = self[i].get_slice();
+            self[i].set_slice(0, last_target_col);
+            image_matrix[i].assign(&self[i]);
+            self[i].restore_slice(old_slice);
+            self[i].set_slice(first_source_col, columns);
+            preimage[i].assign(&self[i]);
+            self[i].restore_slice(old_slice);
+        }
+        let image_pivots = pivots[..last_target_col].to_vec();
+        let image = Subspace {
+            matrix : image_matrix,
+            column_to_pivot_row : image_pivots
+        };
+        return QuasiInverse {
+            image : Some(image),
+            preimage
+        };
+    }
+
+    /// This function computes quasi-inverses for matrices A, B given a reduced row echelon form of
+    /// [A|0|B|0|I] such that the [A|0] and [B|0] blocks have number of columns a multiple of
+    /// `entries_per_64_bit`, and A is surjective. Moreover, if Q is the quasi-inverse of A, it is
+    /// guaranteed that the image of QB and B|_{ker A} are disjoint.
+    ///
+    /// # Arguments
+    ///  * `pivots` - the pivots produced by `row_reduce`
+    ///  * `first_res_column` - the first column of B
+    ///  * `last_res_col` - the last column of B
+    ///  * `first_source_col` - the first column of I
+    pub fn compute_quasi_inverses(&mut self, pivots : &Vec<isize>, first_res_col : usize, last_res_col : usize,  first_source_col : usize) -> (QuasiInverse, QuasiInverse) {
+        let p = self.get_prime();
+        let columns = self.get_columns();
+        let source_columns = columns - first_source_col;
+        let res_columns = last_res_col - first_res_col;
+        let first_res_row = self.find_first_row_in_block(&pivots, first_res_col);
+        let first_kernel_row = self.find_first_row_in_block(&pivots, first_source_col);
+        let mut cc_preimage = Matrix::new(p, first_res_row, source_columns);
+        for i in 0..first_res_row {
+            let old_slice = self[i].get_slice();
+            self[i].set_slice(first_source_col, columns);
+            cc_preimage[i].assign(&self[i]);
+            self[i].restore_slice(old_slice);
+        }
+        let mut new_pivots = vec![-1; columns - first_res_col];
+        let res_image_rows;
+        if first_res_row == 0 {
+            for i in first_res_col..columns {
+                new_pivots[i - first_res_col] = pivots[i];
+            }
+            res_image_rows = first_kernel_row;
+        } else {
+            self.set_slice(0, first_kernel_row, first_res_col, columns);
+            self.row_reduce(&mut new_pivots);
+            res_image_rows = self.find_first_row_in_block(&pivots, first_source_col - first_res_col);
+            self.clear_slice();
+        }
+        let mut res_preimage = Matrix::new(p, res_image_rows, source_columns);
+        let mut res_image = Subspace::new(p, res_image_rows, res_columns);            
+        for i in 0..res_image_rows {
+            let old_slice = self[i].get_slice();
+            self[i].set_slice(first_res_col, last_res_col);
+            res_image.matrix[i].assign(&self[i]);
+            res_image.column_to_pivot_row.copy_from_slice(&new_pivots[first_res_col..last_res_col]);
+            self[i].restore_slice(old_slice);
+            self[i].set_slice(first_source_col, columns);
+            res_preimage[i].assign(&self[i]);
+            self[i].restore_slice(old_slice);
+        }
+        let cm_qi = QuasiInverse {
+            image : None,
+            preimage  : cc_preimage
+        };
+        let res_qi = QuasiInverse {
+            image : Some(res_image),
+            preimage : res_preimage
+        };
+        // println!("{:?}", self);
+        // println!("{:?}", res_qi);
+        return (cm_qi, res_qi);
+    }
+    
+    pub fn get_image(&mut self, image_rows : usize, target_dimension : usize, pivots : &Vec<isize>) -> Subspace {
+        let mut image = Subspace::new(self.p, image_rows, target_dimension);
+        for i in 0 .. image_rows {
+            image.column_to_pivot_row[i] = pivots[i];
+            let vector_to_copy = &mut self[i];
+            let old_slice = vector_to_copy.get_slice();
+            vector_to_copy.set_slice(0, target_dimension);
+            image.matrix[i].assign(vector_to_copy);
+            vector_to_copy.restore_slice(old_slice);
+        }
+        return image;
+    }
+
+    /// Given a matrix M in rref, add rows to make the matrix surjective when restricted to the
+    /// columns between `start_column` and `end_column`. That is, if M = [*|B|*] where B is between
+    /// columns `start_column` and `end_column`, we want the new B to be surjective. This doesn't
+    /// change the size of the matrix. Rather, it adds the new row to the next empty row in the
+    /// matrix. This will panic if there are not enough empty rows.
+    ///
+    /// The rows added are all zero except in a single column, where it is 1. The function returns
+    /// the list of such columns.
+    ///
+    /// # Arguments
+    ///  * `first_empty_row` - The first row in the matrix that is empty. This is where we will add
+    ///  our new rows. This is a mutable borrow and by the end of the function, `first_empty_row`
+    ///  will be updated to the new first empty row.
+    ///  * `current_pivots` - The current pivots of the matrix.
+    ///
+    /// # Panics
+    /// The function panics if there are not enough empty rows.
+    pub fn extend_to_surjection(&mut self, 
+        mut first_empty_row : usize, 
+        start_column : usize, end_column : usize,        
+        current_pivots : &Vec<isize>
+    ) -> Vec<usize> {
+        let mut added_pivots = Vec::new();
+        for i in start_column .. end_column {
+            if current_pivots[i] >= 0 {
+                continue;
+            }
+            // Look up the cycle that we're missing and add a generator hitting it.
+            let matrix_row = &mut self[first_empty_row];
+            // We're trying to make a surjection so we just set the output equal to 1
+            added_pivots.push(i);
+//            matrix_row.set_to_zero();
+            matrix_row.set_entry(i, 1);
+            first_empty_row += 1;
+        }
+        return added_pivots;
+    }
+
+    /// Given a matrix in rref, say [A|B|C], where B lies between columns `start_column` and
+    /// `end_columns`, and a subspace of the image of B, add rows to the matrix such that the image
+    /// of B becomes this subspace. This doesn't change the size of the matrix. Rather, it adds the
+    /// new row to the next empty row in the matrix. This will panic if there are not enough empty
+    /// rows.
+    ///
+    /// The rows added are basis vectors of the desired image as specified in the Subspace object.
+    /// The function returns the list of new pivot columns.
+    ///
+    /// # Arguments
+    ///  * `first_empty_row` - The first row in the matrix that is empty. This is where we will add
+    ///  our new rows. This is a mutable borrow and by the end of the function, `first_empty_row`
+    ///  will be updated to the new first empty row.
+    ///  * `current_pivots` - The current pivots of the matrix.
+    ///
+    /// # Panics
+    /// The function panics if there are not enough empty rows. It *may* panic if the current image
+    /// is not contained in `desired_image`, but is not guaranteed to do so.
+    pub fn extend_image_to_desired_image(&mut self,
+        mut first_empty_row : usize,
+        start_column : usize, end_column : usize,
+        current_pivots : &Vec<isize>, desired_image : Subspace
+    ) -> Vec<usize> {
+        let mut added_pivots = Vec::new();
+        let desired_pivots = &desired_image.column_to_pivot_row;
+        let early_end_column = std::cmp::min(end_column, desired_pivots.len() + start_column);
+        for i in start_column .. early_end_column {
+            assert!(current_pivots[i] < 0 || desired_pivots[i - start_column] >= 0, 
+                format!("current_pivots : {:?}, desired_pivots : {:?}", current_pivots, desired_pivots));
+            if current_pivots[i] >= 0 || desired_pivots[i - start_column] < 0 {
+                continue;
+            }
+            // Look up the cycle that we're missing and add a generator hitting it.
+            let kernel_vector_row = desired_pivots[i] as usize;
+            let new_image = &desired_image.matrix[kernel_vector_row];
+            let matrix_row = &mut self[first_empty_row];
+            added_pivots.push(i);
+            matrix_row.set_to_zero();
+            let old_slice = matrix_row.get_slice();
+            matrix_row.set_slice(0, desired_image.matrix.columns);
+            matrix_row.assign(&new_image);
+            matrix_row.restore_slice(old_slice);
+            first_empty_row += 1;
+        }
+        return added_pivots;
+    }
+
+    /// Extends the image of a matrix to either the whole codomain, or the desired image specified
+    /// by `desired_image`. It simply calls `extends_image_to_surjection` or
+    /// `extend_image_to_surjection` depending on the value of `desired_image`. Refer to these
+    /// functions for documentation.
+    pub fn extend_image(&mut self, 
+        first_empty_row : usize, 
+        start_column : usize, end_column : usize, 
+        current_pivots : &Vec<isize>, desired_image : Option<Subspace>
+    ) -> Vec<usize> {
+        if let Some(image) = desired_image {
+            return self.extend_image_to_desired_image(first_empty_row, start_column, end_column, current_pivots, image);
+        } else {
+            return self.extend_to_surjection(first_empty_row, start_column, end_column, current_pivots);
+        }
+    }
+}
+
+
+
+#[cfg(test)]
+mod tests {
+    use super::*;
+
+    #[test]
+    fn test_row_reduce_2(){
+        let p = 2;
+        combinatorics::initialize_prime(p);
+        let tests = [(
+            [
+                [0, 1, 1, 0, 1, 1, 0, 1, 0, 0, 0, 1, 0, 1, 1], 
+                [0, 0, 0, 1, 0, 0, 0, 1, 0, 0, 1, 0, 0, 1, 0], 
+                [0, 0, 0, 0, 0, 1, 0, 1, 1, 1, 0, 1, 0, 1, 1], 
+                [1, 1, 1, 0, 0, 1, 0, 0, 0, 0, 0, 1, 1, 0, 0], 
+                [1, 1, 0, 0, 1, 1, 0, 1, 1, 0, 0, 1, 0, 1, 0], 
+                [0, 0, 0, 0, 0, 0, 0, 0, 0, 0, 0, 0, 1, 0, 1], 
+                [0, 0, 1, 0, 0, 0, 0, 1, 0, 1, 0, 1, 1, 1, 1]
+            ], [
+                [1, 0, 0, 0, 0, 0, 0, 1, 1, 1, 0, 1, 0, 1, 1], 
+                [0, 1, 0, 0, 0, 0, 0, 1, 0, 1, 0, 0, 0, 1, 1], 
+                [0, 0, 1, 0, 0, 0, 0, 1, 0, 1, 0, 1, 0, 1, 0], 
+                [0, 0, 0, 1, 0, 0, 0, 1, 0, 0, 1, 0, 0, 1, 0], 
+                [0, 0, 0, 0, 1, 0, 0, 0, 1, 1, 0, 1, 0, 0, 1], 
+                [0, 0, 0, 0, 0, 1, 0, 1, 1, 1, 0, 1, 0, 1, 1], 
+                [0, 0, 0, 0, 0, 0, 0, 0, 0, 0, 0, 0, 1, 0, 1]
+            ], 
+            [0, 1, 2, 3, 4, 5, -1, -1, -1, -1, -1, -1, 6, -1, -1]
+        )];
+        for test in &tests {
+            let input = test.0;
+            let goal_output = test.1;
+            let goal_pivots = test.2;
+            let rows = input.len();
+            let cols = input[0].len();
+            let mut m = Matrix::new(p, rows, cols);
+            for (i,x) in input.iter().enumerate(){
+                m[i].pack(x);
+            }
+            let mut output_pivots_cvec = vec![-1; cols];
+            m.row_reduce(&mut output_pivots_cvec);
+            let mut unpacked_row : Vec<u32> = vec![0; cols];
+            for (i,x) in input.iter().enumerate(){
+                m[i].unpack(&mut unpacked_row);
+                assert_eq!(unpacked_row, goal_output[i]);
+            }
+            let mut output_pivots_vec = Vec::with_capacity(cols);
+            for i in 0..cols {
+                output_pivots_vec.push(output_pivots_cvec[i]);
+            }
+            assert_eq!(output_pivots_vec, goal_pivots)
+        }
+    }
+}