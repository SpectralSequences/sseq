--- conflicted
+++ resolved
@@ -8,10 +8,7 @@
 pub mod algebra;
 pub mod adem_algebra;
 pub mod milnor_algebra;
-<<<<<<< HEAD
-=======
 pub mod change_of_basis;
->>>>>>> 5eb0cd0d
 pub mod module;
 pub mod module_homomorphism;
 pub mod finite_dimensional_module;
