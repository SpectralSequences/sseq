use std::sync::{Arc, Mutex};

use crate::chain_complex::{AugmentedChainComplex, ChainComplex};
use crate::utils;
use algebra::module::homomorphism::{FreeModuleHomomorphism, ModuleHomomorphism};
use algebra::module::{FreeModule, Module};
use algebra::Algebra;
use fp::matrix::{AugmentedMatrix, QuasiInverse, Subspace};
use fp::prime::ValidPrime;
use fp::vector::FpVector;
use once::OnceVec;

use std::fs::File;
use std::path::PathBuf;

use anyhow::Context;
use dashmap::DashMap;

use byteorder::{LittleEndian, ReadBytesExt, WriteBytesExt};

#[cfg(feature = "concurrent")]
use crossbeam_channel::{unbounded, Receiver};

#[cfg(feature = "concurrent")]
use thread_token::TokenBucket;

<<<<<<< HEAD
use std::io::{BufReader, BufWriter, Read, Write};

#[derive(Debug, Copy, Clone, Eq, PartialEq)]
pub enum SaveData {
    Kernel,
    Differential,
    ResQi,
    AugmentationQi,
}

impl SaveData {
    pub fn magic(self) -> u32 {
        match self {
            Self::Kernel => 0x0000D1FF,
            Self::Differential => 0xD1FF0000,
            Self::ResQi => 0x0100D1FF,
            Self::AugmentationQi => 0x0100A000,
        }
    }

    pub fn name(self) -> &'static str {
        match self {
            Self::Kernel => "kernel",
            Self::Differential => "differential",
            Self::ResQi => "res_qi",
            Self::AugmentationQi => "augmentation_qi",
        }
    }

    pub fn resolution_data() -> impl Iterator<Item = SaveData> {
        use SaveData::*;
        static KINDS: [SaveData; 4] = [Kernel, Differential, ResQi, AugmentationQi];
        KINDS.iter().copied()
    }
}
=======
/// This is the maximum number of new generators we expect in each bidegree. This affects how much
/// space we allocate when we are extending our resolutions. Having more than this many new
/// generators will result in a slowdown but not an error. It is relatively cheap to increment this
/// number if needs be, but up to the 140th stem we only see at most 8 new generators.
const MAX_NEW_GENS: usize = 10;
>>>>>>> 1f0f4abb

/// A resolution of a chain complex.
pub struct Resolution<CC: ChainComplex> {
    lock: Mutex<()>,
    complex: Arc<CC>,
    modules: OnceVec<Arc<FreeModule<<CC::Module as Module>::Algebra>>>,
    zero_module: Arc<FreeModule<<CC::Module as Module>::Algebra>>,
    chain_maps: OnceVec<Arc<FreeModuleHomomorphism<CC::Module>>>,
    differentials:
        OnceVec<Arc<FreeModuleHomomorphism<FreeModule<<CC::Module as Module>::Algebra>>>>,

    ///  For each *internal* degree, store the kernel of the most recently calculated chain map as
    ///  returned by `generate_old_kernel_and_compute_new_kernel`, to be used if we run
    ///  compute_through_degree again.
    kernels: DashMap<(u32, i32), Subspace>,
    save_dir: Option<PathBuf>,
    pub should_save: bool,
    pub load_quasi_inverse: bool,
}

impl<CC: ChainComplex> Resolution<CC> {
    pub fn new(complex: Arc<CC>) -> Self {
        // It doesn't error if the save file is None
        Self::new_with_save(complex, None).unwrap()
    }

    pub fn new_with_save(complex: Arc<CC>, mut save_dir: Option<PathBuf>) -> anyhow::Result<Self> {
        let algebra = complex.algebra();
        let min_degree = complex.min_degree();
        let zero_module = Arc::new(FreeModule::new(algebra, "F_{-1}".to_string(), min_degree));

        if let Some(p) = save_dir.as_mut() {
            use std::io::{Error, ErrorKind};

            if !p.exists() {
                std::fs::create_dir_all(&p)
                    .context("Failed to create save directory for resolution")?;
            } else if !p.is_dir() {
                return Err(Error::new(
                    ErrorKind::InvalidInput,
                    format!("{p:?} is not a directory"),
                )
                .into());
            }
            for subdir in SaveData::resolution_data() {
                p.push(format!("{}s", subdir.name()));
                if !p.exists() {
                    std::fs::create_dir_all(&p)
                        .with_context(|| format!("Failed to create directory {p:?}"))?;
                } else if !p.is_dir() {
                    return Err(Error::new(
                        ErrorKind::InvalidInput,
                        format!("{p:?} is not a directory"),
                    )
                    .into());
                }
                p.pop();
            }
        }

        Ok(Self {
            complex,
            zero_module,
            should_save: save_dir.is_some(),
            save_dir,
            lock: Mutex::new(()),

            chain_maps: OnceVec::new(),
            modules: OnceVec::new(),
            differentials: OnceVec::new(),
            kernels: DashMap::new(),
            load_quasi_inverse: true,
        })
    }

    /// This panics if there is no save dir
    fn get_save_path(&self, kind: SaveData, s: u32, t: i32) -> PathBuf {
        let name = kind.name();
        let mut p = self.save_dir.clone().unwrap();
        p.push(format!("{name}s/{s}_{t}_{name}"));
        p
    }

    // When compiling to wasm we don't mutate path
    #[allow(unused_mut)]
    fn search_file(mut path: PathBuf) -> Option<Box<dyn Read>> {
        // We should try in decreasing order of access speed.
        match File::open(&path) {
            Ok(f) => return Some(Box::new(BufReader::new(f))),
            Err(e) => {
                if e.kind() != std::io::ErrorKind::NotFound {
                    panic!("Error when opening {path:?}");
                }
            }
        }

        #[cfg(not(target_arch = "wasm32"))]
        {
            path.set_extension("zst");
            match File::open(&path) {
                Ok(f) => return Some(Box::new(zstd::stream::Decoder::new(f).unwrap())),
                Err(e) => {
                    if e.kind() != std::io::ErrorKind::NotFound {
                        panic!("Error when opening {path:?}");
                    }
                }
            }
        }

        None
    }

    /// This panics if there is no save dir
    fn open_save_file(&self, kind: SaveData, s: u32, t: i32) -> Option<Box<dyn Read>> {
        let mut f = Self::search_file(self.get_save_path(kind, s, t))?;
        utils::validate_header(kind.magic(), self.prime(), s, t, &mut f).unwrap();
        Some(f)
    }

    fn create_save_file(&self, kind: SaveData, s: u32, t: i32) -> impl Write {
        let p = self.get_save_path(kind, s, t);

        let f = std::fs::OpenOptions::new()
            .write(true)
            .create_new(true)
            .open(&p)
            .with_context(|| format!("Failed to create save file {p:?}"))
            .unwrap();
        let mut f = BufWriter::new(f);
        utils::write_header(kind.magic(), self.prime(), s, t, &mut f).unwrap();
        f
    }

    /// This function prepares the Resolution object to perform computations up to the
    /// specified s degree. It does *not* perform any computations by itself. It simply lengthens
    /// the `OnceVec`s `modules`, `chain_maps`, etc. to the right length.
    fn extend_through_degree(&self, max_s: u32) {
        let min_degree = self.min_degree();

        for i in self.modules.len() as u32..=max_s {
            self.modules.push(Arc::new(FreeModule::new(
                Arc::clone(&self.algebra()),
                format!("F{}", i),
                min_degree,
            )));
            self.chain_maps.push(Arc::new(FreeModuleHomomorphism::new(
                Arc::clone(&self.modules[i]),
                Arc::clone(&self.complex.module(i)),
                0,
            )));
        }

        if self.differentials.is_empty() {
            self.differentials
                .push(Arc::new(FreeModuleHomomorphism::new(
                    Arc::clone(&self.modules[0u32]),
                    Arc::clone(&self.zero_module),
                    0,
                )));
        }

        for i in self.differentials.len() as u32..=max_s {
            self.differentials
                .push(Arc::new(FreeModuleHomomorphism::new(
                    Arc::clone(&self.modules[i]),
                    Arc::clone(&self.modules[i - 1]),
                    0,
                )));
        }
    }

    /// Gets the kernel of the differential starting at $(s, t)$. If this was previously computed,
    /// we simply retrieve the value (and remove it from the cache). Otherwise, we compute the
    /// kernel. This requires the differential to be computed at $(s, t - 1)$, but not $(s, t)$
    /// itself. Indeed, the new generators added to $(s, t)$ are by construction not in the kernel.
    fn get_kernel(&self, s: u32, t: i32) -> Subspace {
        if let Some((_, v)) = self.kernels.remove(&(s, t)) {
            return v;
        }

        if s == 0 {
            self.zero_module.extend_by_zero(t);
        }

        let p = self.prime();

        if self.save_dir.is_some() {
            if let Some(mut f) = self.open_save_file(SaveData::Kernel, s, t) {
                return Subspace::from_bytes(p, &mut f)
                    .with_context(|| format!("Failed to read kernel at ({s}, {t})"))
                    .unwrap();
            }
        }

        let complex = self.complex();
        complex.compute_through_bidegree(s, t);

        let current_differential = self.differential(s);
        let current_chain_map = self.chain_map(s);

        let source = self.module(s);
        let target_cc = complex.module(s);
        let target_res = current_differential.target(); // This is self.module(s - 1) unless s = 0.

        source.extend_table_entries(t);
        target_res.extend_table_entries(t);

        let source_dimension = source.dimension(t);
        let target_cc_dimension = target_cc.dimension(t);
        let target_res_dimension = target_res.dimension(t);

        let mut matrix = AugmentedMatrix::<3>::new(
            p,
            source_dimension,
            [target_cc_dimension, target_res_dimension, source_dimension],
        );

        current_chain_map.get_matrix(&mut matrix.segment(0, 0), t);
        current_differential.get_matrix(&mut matrix.segment(1, 1), t);
        matrix.segment(2, 2).add_identity();
        matrix.row_reduce();

        let kernel = matrix.compute_kernel();

        if self.should_save && self.save_dir.is_some() {
            let mut f = self.create_save_file(SaveData::Kernel, s, t);
            kernel
                .to_bytes(&mut f)
                .with_context(|| format!("Failed to write kernel at ({s}, {t})"))
                .unwrap();
        }
        kernel
    }

    /// Call our resolution $X$, and the chain complex to resolve $C$. This is a legitimate
    /// resolution if the map $f: X \to C$ induces an isomorphism on homology. This is the same as
    /// saying the cofiber is exact. The cofiber is given by the complex
    ///
    /// $$ X_s \oplus C_{s+1} \to X_{s-1} \oplus C_s \to X_{s-2} \oplus C_{s-1} \to \cdots $$
    ///
    /// where the differentials are given by
    ///
    /// $$ \begin{pmatrix} d_X & 0 \\\\ (-1)^s f & d_C \end{pmatrix} $$
    ///
    /// Our method of producing $X_{s, t}$ and the chain maps are as follows. Suppose we have already
    /// built the chain map and differential for $X_{s-1, t}$ and $X_{s, t-1}$. Since $X_s$ is a
    /// free module, the generators in degree $< t$ gives us a bunch of elements in $X_s$ already,
    /// and we know exactly where they get mapped to. Let $T$ be the $\\mathbb{F}_p$ vector space
    /// generated by these elements. Then we already have a map
    ///
    /// $$ T \to X_{s-1, t} \oplus C_{s, t}$$
    ///
    /// and we know this hits the kernel of the map
    ///
    /// $$ D = X_{s-1, t} \oplus C_{s, t} \to X_{s-2, t} \oplus C_{s-1, t}. $$
    ///
    /// What we need to do now is to add generators to $X_{s, t}$ to hit the entirity of this
    /// kernel.  Note that we don't *have* to do this. Some of the elements in the kernel might be
    /// hit by $C_{s+1, t}$ and we don't have to hit them, but we opt to add generators to hit it
    /// anyway.
    ///
    /// If we do it this way, then we know the composite of the map
    ///
    /// $$ T \to X_{s-1, t} \oplus C_{s, t} \to C_{s, t} $$
    ///
    /// has to be surjective, since the image of $C_{s, t}$ under $D$ is also in the image of $X_{s-1, t}$.
    /// So our first step is to add generators to $X_{s, t}$ such that this composite is
    /// surjective.
    ///
    /// After adding these generators, we need to decide where to send them to. We know their
    /// values in the $C_{s, t}$ component, but we need to use a quasi-inverse to find the element in
    /// $X_{s-1, t}$ that hits the corresponding image of $C_{s, t}$. This tells us the $X_{s-1,
    /// t}$ component.
    ///
    /// Finally, we need to add further generators to $X_{s, t}$ to hit all the elements in the
    /// kernel of
    ///
    /// $$ X_{s-1, t} \to X_{s-2, t} \oplus C_{s-1, t}. $$
    ///
    /// This kernel was recorded by the previous iteration of the method in `old_kernel`, so this
    /// step is doable as well.
    ///
    /// Note that if we add our new generators conservatively, then the kernel of the maps
    ///
    /// $$
    /// \begin{aligned}
    /// T &\to X_{s-1, t} \oplus C_{s, t} \\\\
    /// X_{s, t} &\to X_{s-1, t} \oplus C_{s, t}
    /// \end{aligned}
    /// $$
    /// agree.
    ///
    /// In the code, we first row reduce the matrix of the map from $T$. This lets us record
    /// the kernel which is what the function returns at the end. This computation helps us perform
    /// the future steps since we need to know about the cokernel of this map.
    ///
    /// # Arguments
    ///  * `s` - The s degree to calculate
    ///  * `t` - The t degree to calculate
    ///
    /// To run `step_resolution(s, t)`, we must have already had run `step_resolution(s, t - 1)`
    /// and `step_resolution(s - 1, t - 1)`. It is more efficient if we have in fact run
    /// `step_resolution(s - 1, t)`, so try your best to arrange calls to be run in this order.
    fn step_resolution(&self, s: u32, t: i32) {
        if s == 0 {
            self.zero_module.extend_by_zero(t);
        }

        let p = self.prime();

        //                           current_chain_map
        //                X_{s, t} --------------------> C_{s, t}
        //                   |                               |
        //                   | current_differential          |
        //                   v                               v
        // old_kernel <= X_{s-1, t} -------------------> C_{s-1, t}

        let complex = self.complex();
        complex.compute_through_bidegree(s, t);

        let current_differential = self.differential(s);
        let current_chain_map = self.chain_map(s);
        let complex_cur_differential = complex.differential(s);

        match current_differential.next_degree().cmp(&t) {
            std::cmp::Ordering::Greater => {
                // Already computed this degree.
                return;
            }
            std::cmp::Ordering::Less => {
                // Haven't computed far enough yet
                panic!("We're not ready to compute bidegree ({s}, {t}) yet.");
            }
            std::cmp::Ordering::Equal => (),
        };

        let source = self.module(s);
        let target_cc = complex.module(s);
        let target_res = current_differential.target(); // This is self.module(s - 1) unless s = 0.

        source.extend_table_entries(t);

        // The Homomorphism matrix has size source_dimension x target_dimension, but we are going to augment it with an
        // identity matrix so that gives a matrix with dimensions source_dimension x (target_dimension + source_dimension).
        // Later we're going to write into this same matrix an isomorphism source/image + new vectors --> kernel
        // This has size target_dimension x (2*target_dimension).
        // This latter matrix may be used to find a preimage of an element under the differential.
        let source_dimension = source.dimension(t);
        let target_cc_dimension = target_cc.dimension(t);
        target_res.extend_table_entries(t);
        let target_res_dimension = target_res.dimension(t);

<<<<<<< HEAD
        if self.save_dir.is_some() {
            if let Some(mut f) = self.open_save_file(SaveData::Differential, s, t) {
                let num_new_gens = f.read_u64::<LittleEndian>().unwrap() as usize;
                // It can be smaller than target_res_dimension if we resolved through stem
                let saved_target_res_dimension = f.read_u64::<LittleEndian>().unwrap() as usize;
                assert!(
                    target_res_dimension >= saved_target_res_dimension,
                    "Malformed data: mismatched resolution target dimension"
                );
                assert_eq!(
                    target_cc_dimension,
                    f.read_u64::<LittleEndian>().unwrap() as usize,
                    "Malformed data: mismatched augmentation target dimension"
                );

                source.add_generators(t, num_new_gens, None);

                let mut d_targets = Vec::with_capacity(num_new_gens);
                let mut a_targets = Vec::with_capacity(num_new_gens);

                for _ in 0..num_new_gens {
                    d_targets
                        .push(FpVector::from_bytes(p, saved_target_res_dimension, &mut f).unwrap());
                }
                for _ in 0..num_new_gens {
                    a_targets.push(FpVector::from_bytes(p, target_cc_dimension, &mut f).unwrap());
                }
                drop(f);
                current_differential.add_generators_from_rows(t, d_targets);
                current_chain_map.add_generators_from_rows(t, a_targets);

                // res qi
                if self.load_quasi_inverse {
                    if let Some(mut f) = self.open_save_file(SaveData::ResQi, s, t) {
                        let res_qi = QuasiInverse::from_bytes(p, &mut f).unwrap();

                        assert!(
                            target_res_dimension >= res_qi.target_dimension(),
                            "Malformed data: mismatched resolution target dimension in qi at ({s}, {t})"
                            );
                        assert_eq!(
                            res_qi.source_dimension(),
                            source_dimension + num_new_gens,
                            "Malformed data: mismatched source dimension in resolution qi at ({s}, {t})"
                            );

                        current_differential.set_quasi_inverse(t, Some(res_qi));
                    } else {
                        current_differential.set_quasi_inverse(t, None);
                    }

                    if let Some(mut f) = self.open_save_file(SaveData::AugmentationQi, s, t) {
                        let cm_qi = QuasiInverse::from_bytes(p, &mut f).unwrap();

                        assert_eq!(
                        cm_qi.target_dimension(),
                        target_cc_dimension,
                        "Malformed data: mismatched augmentation target dimension in qi at ({s}, {t})"
                    );
                        assert_eq!(
                        cm_qi.source_dimension(),
                        source_dimension + num_new_gens,
                        "Malformed data: mismatched source dimension in augmentation qi at ({s}, {t})"
                    );

                        current_chain_map.set_quasi_inverse(t, Some(cm_qi));
                    } else {
                        current_chain_map.set_quasi_inverse(t, None);
                    }
                } else {
                    current_differential.set_quasi_inverse(t, None);
                    current_chain_map.set_quasi_inverse(t, None);
                }
                current_differential.set_kernel(t, None);
                current_differential.set_image(t, None);

                current_chain_map.set_kernel(t, None);
                current_chain_map.set_image(t, None);
                return;
            }
        }

        let rows = source_dimension + target_cc_dimension + target_res_dimension;

=======
>>>>>>> 1f0f4abb
        let mut matrix = AugmentedMatrix::<3>::new_with_capacity(
            p,
            source_dimension,
            &[target_cc_dimension, target_res_dimension, source_dimension],
            source_dimension + MAX_NEW_GENS,
            MAX_NEW_GENS,
        );
        // Get the map (d, f) : X_{s, t} -> X_{s-1, t} (+) C_{s, t} into matrix

        current_chain_map.get_matrix(&mut matrix.segment(0, 0), t);
        current_differential.get_matrix(&mut matrix.segment(1, 1), t);
        matrix.segment(2, 2).add_identity();

        matrix.row_reduce();

        if !self.has_computed_bidegree(s + 1, t) {
            let kernel = matrix.compute_kernel();
            if self.should_save && self.save_dir.is_some() {
                let mut f = self.create_save_file(SaveData::Kernel, s, t);

                kernel
                    .to_bytes(&mut f)
                    .with_context(|| format!("Failed to write kernel at ({s}, {t})"))
                    .unwrap();
            }

            self.kernels.insert((s, t), kernel);
        }

        // Now add generators to surject onto C_{s, t}.
        // (For now we are just adding the eventual images of the new generators into matrix, we will update
        // X_{s,t} and f later).
        // We record which pivots exactly we added so that we can walk over the added genrators in a moment and
        // work out what dX should to to each of them.
        let cc_new_gens = matrix.extend_to_surjection(0, target_cc_dimension, MAX_NEW_GENS);

        let mut res_new_gens = Vec::new();

        if s > 0 {
            if !cc_new_gens.is_empty() {
                // Now we need to make sure that we have a chain homomorphism. Each generator x we just added to
                // X_{s,t} has a nontrivial image f(x) \in C_{s,t}. We need to set d(x) so that f(dX(x)) = dC(f(x)).
                // So we set dX(x) = f^{-1}(dC(f(x)))
                let prev_chain_map = self.chain_map(s - 1);
                let quasi_inverse = prev_chain_map.quasi_inverse(t).unwrap();

                let dfx_dim = complex_cur_differential.target().dimension(t);
                let mut dfx = FpVector::new(self.prime(), dfx_dim);

                for (i, &column) in cc_new_gens.iter().enumerate() {
                    complex_cur_differential.apply_to_basis_element(
                        dfx.as_slice_mut(),
                        1,
                        t,
                        column,
                    );
                    quasi_inverse.apply(
                        matrix.row_segment(source_dimension + i, 1, 1),
                        1,
                        dfx.as_slice(),
                    );
                    dfx.set_to_zero();
                }
            }

            // Now we add new generators to hit any cycles in old_kernel that we don't want in our homology.
            //
            // At this point the matrix is not quite row reduced and the pivots are not correct.
            // However, extend_image only needs the sign of the pivots within the column range,
            // which are still correct. The point is that the rows we added all have pivot columns
            // in the first segment.
            res_new_gens = matrix.inner.extend_image(
                matrix.start[1],
                matrix.end[1],
                &self.get_kernel(s - 1, t),
                MAX_NEW_GENS,
            );
        }
        let num_new_gens = cc_new_gens.len() + res_new_gens.len();
        source.add_generators(t, num_new_gens, None);

        let new_rows = source_dimension + num_new_gens;

        current_chain_map.add_generators_from_matrix_rows(
            t,
            matrix.segment(0, 0).row_slice(source_dimension, new_rows),
        );
        current_differential.add_generators_from_matrix_rows(
            t,
            matrix.segment(1, 1).row_slice(source_dimension, new_rows),
        );

        if num_new_gens > 0 {
            // Fix up the augmentation
            let columns = matrix.columns();
            matrix.extend_column_dimension(columns + num_new_gens);

            for i in source_dimension..new_rows {
                matrix.inner[i].set_entry(matrix.start[2] + i, 1);
            }

            // We are now supposed to row reduce the matrix. However, running the full row
            // reduction algorithm is wasteful, since we have only added a few rows and the rest is
            // intact.
            //
            // The new resolution rows are all zero in the existing pivot columns. Indeed,
            // the resolution generators are mapped to generators of the kernel, which are zero in
            // pivot columns of the kernel matrix. But the old image is a subspace of the kernel,
            // so its pivot columns are a subset of the pivot columns of the kernel matrix.
            //
            // So we clear the new cc rows using the old rows.
            for k in source_dimension..source_dimension + cc_new_gens.len() {
                for column in matrix.start[1]..matrix.end[1] {
                    let row = matrix.pivots()[column];
                    if row < 0 {
                        continue;
                    }
                    let row = row as usize;
                    unsafe {
                        matrix.row_op(k, row, column, p);
                    }
                }
            }

            // Now use the new resolution rows to reduce the old rows and the cc rows.
            let first_res_row = source_dimension + cc_new_gens.len();
            for (source_row, &pivot_col) in res_new_gens.iter().enumerate() {
                for target_row in 0..first_res_row {
                    unsafe {
                        matrix.row_op(target_row, source_row + first_res_row, pivot_col, p);
                    }
                }
            }

            // We are now almost in RREF, except we need to permute the rows.
            let mut new_gens = cc_new_gens.into_iter().chain(res_new_gens).enumerate();
            let (mut next_new_row, mut next_new_col) = new_gens.next().unwrap();
            let mut next_old_row = 0;

            for old_col in 0..matrix.columns() {
                if old_col == next_new_col {
                    matrix[next_old_row..=source_dimension + next_new_row].rotate_right(1);
                    matrix.pivots_mut()[old_col] = next_old_row as isize;
                    match new_gens.next() {
                        Some((x, y)) => {
                            next_new_row = x;
                            next_new_col = y;
                        }
                        None => {
                            for entry in &mut matrix.pivots_mut()[old_col + 1..] {
                                if *entry >= 0 {
                                    *entry += next_new_row as isize + 1;
                                }
                            }
                            break;
                        }
                    }
                    next_old_row += 1;
                } else if matrix.pivots()[old_col] >= 0 {
                    matrix.pivots_mut()[old_col] += next_new_row as isize;
                    next_old_row += 1;
                }
            }
        }
        let (cm_qi, res_qi) =
            if (self.should_save && self.save_dir.is_some()) || self.load_quasi_inverse {
                let (c, r) = matrix.compute_quasi_inverses();
                (Some(c), Some(r))
            } else {
                (None, None)
            };

        if self.should_save && self.save_dir.is_some() {
            // Write differentials
            let mut f = self.create_save_file(SaveData::Differential, s, t);

            f.write_u64::<LittleEndian>(num_new_gens as u64).unwrap();
            f.write_u64::<LittleEndian>(target_res_dimension as u64)
                .unwrap();
            f.write_u64::<LittleEndian>(target_cc_dimension as u64)
                .unwrap();

            for n in 0..num_new_gens {
                current_differential.output(t, n).to_bytes(&mut f).unwrap();
            }
            for n in 0..num_new_gens {
                current_chain_map.output(t, n).to_bytes(&mut f).unwrap();
            }
            drop(f);

            // Write resolution qi
            let mut f = self.create_save_file(SaveData::ResQi, s, t);
            res_qi.as_ref().unwrap().to_bytes(&mut f).unwrap();
            drop(f);

            // Write augmentation qi
            let mut f = self.create_save_file(SaveData::AugmentationQi, s, t);
            cm_qi.as_ref().unwrap().to_bytes(&mut f).unwrap();
            drop(f);

            // Delete kernel
            if self.should_save && s > 0 {
                let ker_path = self.get_save_path(SaveData::Kernel, s - 1, t);
                if ker_path.exists() {
                    std::fs::remove_file(ker_path).unwrap();
                }
            }
        }

        current_chain_map.set_quasi_inverse(t, cm_qi);
        current_chain_map.set_kernel(t, None);
        current_chain_map.set_image(t, None);
        current_differential.set_quasi_inverse(t, res_qi);
        current_differential.set_kernel(t, None);
        current_differential.set_image(t, None);
    }

    pub fn cocycle_string(&self, hom_deg: u32, int_deg: i32, idx: usize) -> String {
        let d = self.differential(hom_deg);
        let target = d.target();
        let result_vector = d.output(int_deg, idx);

        target.element_to_string_pretty(hom_deg, int_deg, result_vector.as_slice())
    }

    pub fn complex(&self) -> Arc<CC> {
        Arc::clone(&self.complex)
    }

    pub fn number_of_gens_in_bidegree(&self, s: u32, t: i32) -> usize {
        self.module(s).number_of_gens_in_degree(t)
    }

    pub fn prime(&self) -> ValidPrime {
        self.complex.prime()
    }

    #[cfg(feature = "concurrent")]
    pub fn compute_through_bidegree_concurrent_with_callback(
        &self,
        max_s: u32,
        max_t: i32,
        bucket: &TokenBucket,
        mut cb: impl FnMut(u32, i32),
    ) {
        let min_degree = self.min_degree();
        let _lock = self.lock.lock();

        self.complex().compute_through_bidegree(max_s, max_t);
        self.extend_through_degree(max_s);
        self.algebra().compute_basis(max_t - min_degree);

        crossbeam_utils::thread::scope(|s| {
            let (pp_sender, pp_receiver) = unbounded();
            let mut last_receiver: Option<Receiver<()>> = None;
            for t in min_degree..=max_t {
                let (sender, receiver) = unbounded();

                let pp_sender = pp_sender.clone();
                s.builder()
                    .name(format!("t = {}", t))
                    .spawn(move |_| {
                        let mut token = bucket.take_token();
                        for s in 0..=max_s {
                            token = bucket.recv_or_release(token, &last_receiver);
                            if !self.has_computed_bidegree(s, t) {
                                self.step_resolution(s, t);

                                pp_sender.send((s, t)).unwrap();
                            }
                            sender.send(()).unwrap();
                        }
                    })
                    .unwrap();
                last_receiver = Some(receiver);
            }
            // We drop this pp_sender, so that when all previous threads end, no pp_sender's are
            // present, so pp_receiver terminates.
            drop(pp_sender);

            for (s, t) in pp_receiver {
                cb(s, t);
            }
        })
        .unwrap();
    }

    pub fn compute_through_bidegree_with_callback(
        &self,
        max_s: u32,
        max_t: i32,
        mut cb: impl FnMut(u32, i32),
    ) {
        let min_degree = self.min_degree();
        let _lock = self.lock.lock();

        self.complex().compute_through_bidegree(max_s, max_t);
        self.extend_through_degree(max_s);
        self.algebra().compute_basis(max_t - min_degree);

        for t in min_degree..=max_t {
            for s in 0..=max_s {
                if self.has_computed_bidegree(s, t) {
                    continue;
                }
                self.step_resolution(s, t);
                cb(s, t);
            }
        }
    }

    /// This function resolves up till a fixed stem instead of a fixed t. It is an error to
    /// attempt to resolve further after this is called, and will result in a deadlock.
    pub fn compute_through_stem(&self, max_s: u32, max_n: i32) {
        let min_degree = self.min_degree();
        let _lock = self.lock.lock();
        let max_t = max_s as i32 + max_n;
        self.complex().compute_through_bidegree(max_s, max_t);
        self.extend_through_degree(max_s);
        self.algebra().compute_basis(max_t - min_degree);

        for t in min_degree..=max_t {
            let start_s = std::cmp::max(0, t - max_n) as u32;
            for s in start_s..=max_s {
                if self.has_computed_bidegree(s, t) {
                    continue;
                }
                self.step_resolution(s, t);
            }
        }
    }

    /// Computes the filtration one product. This returns None if the source or target is out of
    /// range.
    pub fn filtration_one_product(
        &self,
        op_deg: i32,
        op_idx: usize,
        target_s: u32,
        target_t: i32,
    ) -> Option<Vec<Vec<u32>>> {
        let source_t = target_t - op_deg;
        let source_s = target_s.overflowing_sub(1).0;
        if target_s == 0
            || target_s >= self.next_homological_degree()
            || source_t - (source_s as i32) < self.min_degree()
        {
            return None;
        }

        let source = self.module(target_s - 1);
        let target = self.module(target_s);

        if target_t > target.max_computed_degree() {
            return None;
        }

        let source_dim = source.number_of_gens_in_degree(source_t);
        let target_dim = target.number_of_gens_in_degree(target_t);

        let d = self.differential(target_s);

        let mut products = vec![Vec::with_capacity(target_dim); source_dim];
        for i in 0..target_dim {
            let dx = d.output(target_t, i);

            for (j, row) in products.iter_mut().enumerate() {
                let idx = source.operation_generator_to_index(op_deg, op_idx, source_t, j);
                row.push(dx.entry(idx));
            }
        }

        Some(products)
    }

    /// A concurrent version of [`Resolution::compute_through_stem`]
    #[cfg(feature = "concurrent")]
    pub fn compute_through_stem_concurrent(&self, max_s: u32, max_n: i32, bucket: &TokenBucket) {
        let min_degree = self.min_degree();
        let _lock = self.lock.lock();
        let max_t = max_s as i32 + max_n;

        self.complex().compute_through_bidegree(max_s, max_t);
        self.extend_through_degree(max_s);
        self.algebra().compute_basis(max_t - min_degree);

        crossbeam_utils::thread::scope(|s| {
            let mut last_receiver: Option<Receiver<()>> = None;
            for t in min_degree..=max_t {
                let (sender, receiver) = unbounded();
                s.builder()
                    .name(format!("t = {}", t))
                    .spawn(move |_| {
                        let mut token = bucket.take_token();
                        let start_s = std::cmp::max(0, t - max_n - 1) as u32;
                        for s in start_s..=max_s {
                            token = bucket.recv_or_release(token, &last_receiver);
                            if !self.has_computed_bidegree(s, t) {
                                if s as i32 + max_n + 1 == t {
                                    // This is the bidegree just beyond max_n. We are not computing
                                    // this bidegree, but if we have to compute the next s, we have
                                    // to compute the kernel of this bidegree.
                                    //
                                    // We can wait until the next step to compute the kernel, but
                                    // we are already ready to do so, so let's do it now while we
                                    // have time.
                                    if !self.has_computed_bidegree(s + 1, t)
                                        && (self.save_dir.is_none()
                                            || !self
                                                .get_save_path(SaveData::Differential, s + 1, t)
                                                .exists())
                                    {
                                        self.kernels.insert((s, t), self.get_kernel(s, t));
                                    }
                                    // The next t cannot be computed yet
                                    continue;
                                } else {
                                    self.step_resolution(s, t);
                                }
                            }
                            // In the last round the receiver would have been dropped
                            sender.send(()).ok();
                        }
                    })
                    .unwrap();
                last_receiver = Some(receiver);
            }
        })
        .unwrap();
    }
}

impl<CC: ChainComplex> ChainComplex for Resolution<CC> {
    type Algebra = CC::Algebra;
    type Module = FreeModule<Self::Algebra>;
    type Homomorphism = FreeModuleHomomorphism<FreeModule<Self::Algebra>>;

    fn algebra(&self) -> Arc<Self::Algebra> {
        self.complex().algebra()
    }

    fn module(&self, s: u32) -> Arc<Self::Module> {
        Arc::clone(&self.modules[s as usize])
    }

    fn zero_module(&self) -> Arc<Self::Module> {
        Arc::clone(&self.zero_module)
    }

    fn min_degree(&self) -> i32 {
        self.complex().min_degree()
    }

    fn has_computed_bidegree(&self, s: u32, t: i32) -> bool {
        self.differentials.len() > s as usize && self.differential(s).next_degree() > t
    }

    fn set_homology_basis(&self, _s: u32, _t: i32, _homology_basis: Vec<usize>) {
        unimplemented!()
    }

    fn homology_basis(&self, _s: u32, _t: i32) -> &Vec<usize> {
        unimplemented!()
    }

    fn homology_dimension(&self, s: u32, t: i32) -> usize {
        self.number_of_gens_in_bidegree(s, t)
    }

    fn max_homology_degree(&self, _s: u32) -> i32 {
        unimplemented!()
    }

    fn differential(&self, s: u32) -> Arc<Self::Homomorphism> {
        Arc::clone(&self.differentials[s as usize])
    }

    fn compute_through_bidegree(&self, s: u32, t: i32) {
        self.compute_through_bidegree_with_callback(s, t, |_, _| ())
    }

    #[cfg(feature = "concurrent")]
    fn compute_through_bidegree_concurrent(&self, max_s: u32, max_t: i32, bucket: &TokenBucket) {
        self.compute_through_bidegree_concurrent_with_callback(max_s, max_t, bucket, |_, _| ())
    }

    fn next_homological_degree(&self) -> u32 {
        self.modules.len() as u32
    }
}

impl<CC: ChainComplex> AugmentedChainComplex for Resolution<CC> {
    type TargetComplex = CC;
    type ChainMap = FreeModuleHomomorphism<CC::Module>;

    fn target(&self) -> Arc<Self::TargetComplex> {
        self.complex()
    }

    fn chain_map(&self, s: u32) -> Arc<Self::ChainMap> {
        Arc::clone(&self.chain_maps[s])
    }
}

#[cfg(test)]
mod test {
    use super::*;
    use crate::{chain_complex::FreeChainComplex, utils::construct};
    use expect_test::expect;

    #[test]
    fn test_restart_stem() {
        let res = construct("S_2", None).unwrap();
        #[cfg(not(feature = "concurrent"))]
        {
            res.compute_through_stem(8, 14);
            res.compute_through_bidegree(5, 19);
        }

        #[cfg(feature = "concurrent")]
        {
            let bucket = thread_token::TokenBucket::new(core::num::NonZeroUsize::new(2).unwrap());
            res.compute_through_stem_concurrent(8, 14, &bucket);
            res.compute_through_bidegree_concurrent(5, 19, &bucket);
        }

        expect![[r#"
            ·                             
            ·                     ·       
            ·                   · ·     · 
            ·                 ·   ·     · 
            ·             ·   ·         · · 
            ·     ·       · · ·         · ·   
            ·   · ·     · · ·           · · ·   
            · ·   ·       ·               ·       
            ·                                       
        "#]]
        .assert_eq(&res.graded_dimension_string());
    }
}<|MERGE_RESOLUTION|>--- conflicted
+++ resolved
@@ -12,6 +12,7 @@
 
 use std::fs::File;
 use std::path::PathBuf;
+use std::io::{BufReader, BufWriter, Read, Write};
 
 use anyhow::Context;
 use dashmap::DashMap;
@@ -24,8 +25,11 @@
 #[cfg(feature = "concurrent")]
 use thread_token::TokenBucket;
 
-<<<<<<< HEAD
-use std::io::{BufReader, BufWriter, Read, Write};
+/// This is the maximum number of new generators we expect in each bidegree. This affects how much
+/// space we allocate when we are extending our resolutions. Having more than this many new
+/// generators will result in a slowdown but not an error. It is relatively cheap to increment this
+/// number if needs be, but up to the 140th stem we only see at most 8 new generators.
+const MAX_NEW_GENS: usize = 10;
 
 #[derive(Debug, Copy, Clone, Eq, PartialEq)]
 pub enum SaveData {
@@ -60,13 +64,6 @@
         KINDS.iter().copied()
     }
 }
-=======
-/// This is the maximum number of new generators we expect in each bidegree. This affects how much
-/// space we allocate when we are extending our resolutions. Having more than this many new
-/// generators will result in a slowdown but not an error. It is relatively cheap to increment this
-/// number if needs be, but up to the 140th stem we only see at most 8 new generators.
-const MAX_NEW_GENS: usize = 10;
->>>>>>> 1f0f4abb
 
 /// A resolution of a chain complex.
 pub struct Resolution<CC: ChainComplex> {
@@ -419,7 +416,6 @@
         target_res.extend_table_entries(t);
         let target_res_dimension = target_res.dimension(t);
 
-<<<<<<< HEAD
         if self.save_dir.is_some() {
             if let Some(mut f) = self.open_save_file(SaveData::Differential, s, t) {
                 let num_new_gens = f.read_u64::<LittleEndian>().unwrap() as usize;
@@ -502,10 +498,6 @@
             }
         }
 
-        let rows = source_dimension + target_cc_dimension + target_res_dimension;
-
-=======
->>>>>>> 1f0f4abb
         let mut matrix = AugmentedMatrix::<3>::new_with_capacity(
             p,
             source_dimension,
