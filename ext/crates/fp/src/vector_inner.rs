--- conflicted
+++ resolved
@@ -9,14 +9,12 @@
 use std::convert::TryInto;
 use std::sync::Once;
 
-<<<<<<< HEAD
 #[cfg(target_feature = "avx")]
 use core::arch::x86_64;
-=======
+
 pub(crate) type Limb = u64;
 pub(crate) const BYTES_PER_LIMB: usize = std::mem::size_of::<Limb>();
 pub(crate) const BITS_PER_LIMB: usize = 8 * BYTES_PER_LIMB;
->>>>>>> 036962f5
 
 pub const MAX_DIMENSION: usize = 147500;
 
